--- conflicted
+++ resolved
@@ -975,26 +975,10 @@
         clean_memory_on_device(device)
 
         # load CLIP model
-<<<<<<< HEAD
         clip_context = None
         if not config.v2_2:
             clip = load_clip_model(args, config, device)
             clip.model.to(device)
-=======
-        clip = load_clip_model(args, config, device)
-        clip.model.to(device)
-
-        # encode image to CLIP context
-        logger.info(f"Encoding image to CLIP context")
-        with torch.amp.autocast(device_type=device.type, dtype=torch.float16), torch.no_grad():
-            clip_context = clip.visual([img_tensor[:, None, :, :]])
-            # I2V end image is not officially supported, so no additional CLIP context
-            if end_img is not None and config.flf2v:
-                end_img_tensor = TF.to_tensor(end_img).sub_(0.5).div_(0.5).to(device)
-                end_clip_context = clip.visual([end_img_tensor[:, None, :, :]])
-                clip_context = torch.concat([clip_context, end_clip_context], dim=0)
-        logger.info(f"Encoding complete")
->>>>>>> c753d144
 
             # encode image to CLIP context
             logger.info(f"Encoding image to CLIP context")
@@ -1903,7 +1887,6 @@
                             img_tensor = TF.to_tensor(img).sub_(0.5).div_(0.5).to(device)
 
                             with torch.amp.autocast(device_type=device.type, dtype=torch.float16), torch.no_grad():
-<<<<<<< HEAD
                                 clip_context = clip.visual([img_tensor[:, None, :, :]])
 
                             if prompt_args.end_image_path is not None and os.path.exists(prompt_args.end_image_path):
@@ -1912,12 +1895,6 @@
                                 with torch.amp.autocast(device_type=device.type, dtype=torch.float16), torch.no_grad():
                                     end_clip_context = clip.visual([end_img_tensor[:, None, :, :]])
                                 clip_context = torch.concat([clip_context, end_clip_context], dim=0)
-=======
-                                end_clip_context = clip.visual([end_img_tensor[:, None, :, :]])
-                            clip_context = torch.concat([clip_context, end_clip_context], dim=0)
-
-                        encoded_context["clip_context"] = clip_context
->>>>>>> c753d144
 
                             encoded_context["clip_context"] = clip_context
 
