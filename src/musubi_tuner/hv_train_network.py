import ast
import asyncio
from datetime import timedelta
import gc
import importlib
import argparse
import math
import os
import pathlib
import re
import sys
import random
import time
import json
from multiprocessing import Value
from typing import Any, Dict, List, Optional
import accelerate
import numpy as np
from packaging.version import Version
from PIL import Image

import huggingface_hub
import toml

import torch
from tqdm import tqdm
from accelerate.utils import TorchDynamoPlugin, set_seed, DynamoBackend
from accelerate import Accelerator, InitProcessGroupKwargs, DistributedDataParallelKwargs, PartialState
from safetensors.torch import load_file
import transformers
from diffusers.optimization import (
    SchedulerType as DiffusersSchedulerType,
    TYPE_TO_SCHEDULER_FUNCTION as DIFFUSERS_TYPE_TO_SCHEDULER_FUNCTION,
)
from transformers.optimization import SchedulerType, TYPE_TO_SCHEDULER_FUNCTION

from musubi_tuner.dataset import config_utils
from musubi_tuner.hunyuan_model.models import load_transformer, get_rotary_pos_embed_by_shape, HYVideoDiffusionTransformer
import musubi_tuner.hunyuan_model.text_encoder as text_encoder_module
from musubi_tuner.hunyuan_model.vae import load_vae, VAE_VER
import musubi_tuner.hunyuan_model.vae as vae_module
from musubi_tuner.modules.scheduling_flow_match_discrete import FlowMatchDiscreteScheduler
import musubi_tuner.networks.lora as lora_module
from musubi_tuner.dataset.config_utils import BlueprintGenerator, ConfigSanitizer
from musubi_tuner.dataset.image_video_dataset import ARCHITECTURE_HUNYUAN_VIDEO, ARCHITECTURE_HUNYUAN_VIDEO_FULL
from musubi_tuner.hv_generate_video import save_images_grid, save_videos_grid, resize_image_to_bucket, encode_to_latents

import logging

from musubi_tuner.utils import huggingface_utils, model_utils, train_utils, sai_model_spec

logger = logging.getLogger(__name__)
logging.basicConfig(level=logging.INFO)


SS_METADATA_KEY_BASE_MODEL_VERSION = "ss_base_model_version"
SS_METADATA_KEY_NETWORK_MODULE = "ss_network_module"
SS_METADATA_KEY_NETWORK_DIM = "ss_network_dim"
SS_METADATA_KEY_NETWORK_ALPHA = "ss_network_alpha"
SS_METADATA_KEY_NETWORK_ARGS = "ss_network_args"

SS_METADATA_MINIMUM_KEYS = [
    SS_METADATA_KEY_BASE_MODEL_VERSION,
    SS_METADATA_KEY_NETWORK_MODULE,
    SS_METADATA_KEY_NETWORK_DIM,
    SS_METADATA_KEY_NETWORK_ALPHA,
    SS_METADATA_KEY_NETWORK_ARGS,
]


def clean_memory_on_device(device: torch.device):
    r"""
    Clean memory on the specified device, will be called from training scripts.
    """
    gc.collect()

    # device may "cuda" or "cuda:0", so we need to check the type of device
    if device.type == "cuda":
        torch.cuda.empty_cache()
    if device.type == "xpu":
        torch.xpu.empty_cache()
    if device.type == "mps":
        torch.mps.empty_cache()


# for collate_fn: epoch and step is multiprocessing.Value
class collator_class:
    def __init__(self, epoch, step, dataset):
        self.current_epoch = epoch
        self.current_step = step
        self.dataset = dataset  # not used if worker_info is not None, in case of multiprocessing

    def __call__(self, examples):
        worker_info = torch.utils.data.get_worker_info()
        # worker_info is None in the main process
        if worker_info is not None:
            dataset = worker_info.dataset
        else:
            dataset = self.dataset

        # set epoch and step
        dataset.set_current_epoch(self.current_epoch.value)
        dataset.set_current_step(self.current_step.value)
        return examples[0]


def prepare_accelerator(args: argparse.Namespace) -> Accelerator:
    """
    DeepSpeed is not supported in this script currently.
    """
    if args.logging_dir is None:
        logging_dir = None
    else:
        log_prefix = "" if args.log_prefix is None else args.log_prefix
        logging_dir = args.logging_dir + "/" + log_prefix + time.strftime("%Y%m%d%H%M%S", time.localtime())

    if args.log_with is None:
        if logging_dir is not None:
            log_with = "tensorboard"
        else:
            log_with = None
    else:
        log_with = args.log_with
        if log_with in ["tensorboard", "all"]:
            if logging_dir is None:
                raise ValueError(
                    "logging_dir is required when log_with is tensorboard / Tensorboardを使う場合、logging_dirを指定してください"
                )
        if log_with in ["wandb", "all"]:
            try:
                import wandb
            except ImportError:
                raise ImportError("No wandb / wandb がインストールされていないようです")
            if logging_dir is not None:
                os.makedirs(logging_dir, exist_ok=True)
                os.environ["WANDB_DIR"] = logging_dir
            if args.wandb_api_key is not None:
                wandb.login(key=args.wandb_api_key)

    kwargs_handlers = [
        (
            InitProcessGroupKwargs(
                backend="gloo" if os.name == "nt" or not torch.cuda.is_available() else "nccl",
                init_method=(
                    "env://?use_libuv=False" if os.name == "nt" and Version(torch.__version__) >= Version("2.4.0") else None
                ),
                timeout=timedelta(minutes=args.ddp_timeout) if args.ddp_timeout else None,
            )
            if torch.cuda.device_count() > 1
            else None
        ),
        (
            DistributedDataParallelKwargs(
                gradient_as_bucket_view=args.ddp_gradient_as_bucket_view, static_graph=args.ddp_static_graph
            )
            if args.ddp_gradient_as_bucket_view or args.ddp_static_graph
            else None
        ),
    ]
    kwargs_handlers = [i for i in kwargs_handlers if i is not None]

    dynamo_plugin = None
    if args.dynamo_backend.upper() != "NO":
        dynamo_plugin = TorchDynamoPlugin(
            backend=DynamoBackend(args.dynamo_backend.upper()),
            mode=args.dynamo_mode,
            fullgraph=args.dynamo_fullgraph,
            dynamic=args.dynamo_dynamic,
        )

    accelerator = Accelerator(
        gradient_accumulation_steps=args.gradient_accumulation_steps,
        mixed_precision=args.mixed_precision,
        log_with=log_with,
        project_dir=logging_dir,
        dynamo_plugin=dynamo_plugin,
        kwargs_handlers=kwargs_handlers,
    )
    print("accelerator device:", accelerator.device)
    return accelerator


def line_to_prompt_dict(line: str) -> dict:
    # subset of gen_img_diffusers
    prompt_args = line.split(" --")
    prompt_dict = {}
    prompt_dict["prompt"] = prompt_args[0]

    for parg in prompt_args:
        try:
            m = re.match(r"w (\d+)", parg, re.IGNORECASE)
            if m:
                prompt_dict["width"] = int(m.group(1))
                continue

            m = re.match(r"h (\d+)", parg, re.IGNORECASE)
            if m:
                prompt_dict["height"] = int(m.group(1))
                continue

            m = re.match(r"f (\d+)", parg, re.IGNORECASE)
            if m:
                prompt_dict["frame_count"] = int(m.group(1))
                continue

            m = re.match(r"d (\d+)", parg, re.IGNORECASE)
            if m:
                prompt_dict["seed"] = int(m.group(1))
                continue

            m = re.match(r"s (\d+)", parg, re.IGNORECASE)
            if m:  # steps
                prompt_dict["sample_steps"] = max(1, min(1000, int(m.group(1))))
                continue

            m = re.match(r"g ([\d\.]+)", parg, re.IGNORECASE)
            if m:  # scale
                prompt_dict["guidance_scale"] = float(m.group(1))
                continue

            m = re.match(r"fs ([\d\.]+)", parg, re.IGNORECASE)
            if m:  # scale
                prompt_dict["discrete_flow_shift"] = float(m.group(1))
                continue

            m = re.match(r"l ([\d\.]+)", parg, re.IGNORECASE)
            if m:  # scale
                prompt_dict["cfg_scale"] = float(m.group(1))
                continue

            m = re.match(r"n (.+)", parg, re.IGNORECASE)
            if m:  # negative prompt
                prompt_dict["negative_prompt"] = m.group(1)
                continue

            m = re.match(r"i (.+)", parg, re.IGNORECASE)
            if m:  # image path
                prompt_dict["image_path"] = m.group(1)
                continue

            m = re.match(r"ei (.+)", parg, re.IGNORECASE)
            if m:  # end image path
                prompt_dict["end_image_path"] = m.group(1)
                continue

            m = re.match(r"cn (.+)", parg, re.IGNORECASE)
            if m:
                prompt_dict["control_video_path"] = m.group(1)
                continue

            m = re.match(r"ci (.+)", parg, re.IGNORECASE)
            if m:
                # can be multiple control images
                control_image_path = m.group(1)
                if "control_image_path" not in prompt_dict:
                    prompt_dict["control_image_path"] = []
                prompt_dict["control_image_path"].append(control_image_path)
                continue

            m = re.match(r"of (.+)", parg, re.IGNORECASE)
            if m:  # output folder
                prompt_dict["one_frame"] = m.group(1)
                continue

        except ValueError as ex:
            logger.error(f"Exception in parsing / 解析エラー: {parg}")
            logger.error(ex)

    return prompt_dict


def load_prompts(prompt_file: str) -> list[Dict]:
    # read prompts
    if prompt_file.endswith(".txt"):
        with open(prompt_file, "r", encoding="utf-8") as f:
            lines = f.readlines()
        prompts = [line.strip() for line in lines if len(line.strip()) > 0 and line[0] != "#"]
    elif prompt_file.endswith(".toml"):
        with open(prompt_file, "r", encoding="utf-8") as f:
            data = toml.load(f)
        prompts = [dict(**data["prompt"], **subset) for subset in data["prompt"]["subset"]]
    elif prompt_file.endswith(".json"):
        with open(prompt_file, "r", encoding="utf-8") as f:
            prompts = json.load(f)

    # preprocess prompts
    for i in range(len(prompts)):
        prompt_dict = prompts[i]
        if isinstance(prompt_dict, str):
            prompt_dict = line_to_prompt_dict(prompt_dict)
            prompts[i] = prompt_dict
        assert isinstance(prompt_dict, dict)

        # Adds an enumerator to the dict based on prompt position. Used later to name image files. Also cleanup of extra data in original prompt dict.
        prompt_dict["enum"] = i
        prompt_dict.pop("subset", None)

    return prompts


def compute_density_for_timestep_sampling(
    weighting_scheme: str, batch_size: int, logit_mean: float = None, logit_std: float = None, mode_scale: float = None
):
    """Compute the density for sampling the timesteps when doing SD3 training.

    Courtesy: This was contributed by Rafie Walker in https://github.com/huggingface/diffusers/pull/8528.

    SD3 paper reference: https://arxiv.org/abs/2403.03206v1.
    """
    if weighting_scheme == "logit_normal":
        # See 3.1 in the SD3 paper ($rf/lognorm(0.00,1.00)$).
        u = torch.normal(mean=logit_mean, std=logit_std, size=(batch_size,), device="cpu")
        u = torch.nn.functional.sigmoid(u)
    elif weighting_scheme == "mode":
        u = torch.rand(size=(batch_size,), device="cpu")
        u = 1 - u - mode_scale * (torch.cos(math.pi * u / 2) ** 2 - 1 + u)
    else:
        u = torch.rand(size=(batch_size,), device="cpu")
    return u


def get_sigmas(noise_scheduler, timesteps, device, n_dim=4, dtype=torch.float32):
    sigmas = noise_scheduler.sigmas.to(device=device, dtype=dtype)
    schedule_timesteps = noise_scheduler.timesteps.to(device)
    timesteps = timesteps.to(device)

    # if sum([(schedule_timesteps == t) for t in timesteps]) < len(timesteps):
    if any([(schedule_timesteps == t).sum() == 0 for t in timesteps]):
        # raise ValueError("Some timesteps are not in the schedule / 一部のtimestepsがスケジュールに含まれていません")
        # round to nearest timestep
        logger.warning("Some timesteps are not in the schedule / 一部のtimestepsがスケジュールに含まれていません")
        step_indices = [torch.argmin(torch.abs(schedule_timesteps - t)).item() for t in timesteps]
    else:
        step_indices = [(schedule_timesteps == t).nonzero().item() for t in timesteps]

    sigma = sigmas[step_indices].flatten()
    while len(sigma.shape) < n_dim:
        sigma = sigma.unsqueeze(-1)
    return sigma


def compute_loss_weighting_for_sd3(weighting_scheme: str, noise_scheduler, timesteps, device, dtype):
    """Computes loss weighting scheme for SD3 training.

    Courtesy: This was contributed by Rafie Walker in https://github.com/huggingface/diffusers/pull/8528.

    SD3 paper reference: https://arxiv.org/abs/2403.03206v1.
    """
    if weighting_scheme == "sigma_sqrt" or weighting_scheme == "cosmap":
        sigmas = get_sigmas(noise_scheduler, timesteps, device, n_dim=5, dtype=dtype)
        if weighting_scheme == "sigma_sqrt":
            weighting = (sigmas**-2.0).float()
        else:
            bot = 1 - 2 * sigmas + 2 * sigmas**2
            weighting = 2 / (math.pi * bot)
    else:
        weighting = None  # torch.ones_like(sigmas)
    return weighting


def should_sample_images(args, steps, epoch=None):
    if steps == 0:
        if not args.sample_at_first:
            return False
    else:
        should_sample_by_steps = args.sample_every_n_steps is not None and steps % args.sample_every_n_steps == 0
        should_sample_by_epochs = (
            args.sample_every_n_epochs is not None and epoch is not None and epoch % args.sample_every_n_epochs == 0
        )
        if not should_sample_by_steps and not should_sample_by_epochs:
            return False
    return True


class NetworkTrainer:
    def __init__(self):
        self.blocks_to_swap = None
        self.timestep_range_pool = []
        self.num_timestep_buckets: int = 0  # for get_bucketed_timestep()

    # TODO 他のスクリプトと共通化する
    def generate_step_logs(
        self,
        args: argparse.Namespace,
        current_loss,
        avr_loss,
        lr_scheduler,
        lr_descriptions,
        optimizer=None,
        keys_scaled=None,
        mean_norm=None,
        maximum_norm=None,
    ):
        network_train_unet_only = True
        logs = {"loss/current": current_loss, "loss/average": avr_loss}

        if keys_scaled is not None:
            logs["max_norm/keys_scaled"] = keys_scaled
            logs["max_norm/average_key_norm"] = mean_norm
            logs["max_norm/max_key_norm"] = maximum_norm

        lrs = lr_scheduler.get_last_lr()
        for i, lr in enumerate(lrs):
            if lr_descriptions is not None:
                lr_desc = lr_descriptions[i]
            else:
                idx = i - (0 if network_train_unet_only else -1)
                if idx == -1:
                    lr_desc = "textencoder"
                else:
                    if len(lrs) > 2:
                        lr_desc = f"group{idx}"
                    else:
                        lr_desc = "unet"

            logs[f"lr/{lr_desc}"] = lr

            if args.optimizer_type.lower().startswith("DAdapt".lower()) or args.optimizer_type.lower() == "Prodigy".lower():
                # tracking d*lr value
                logs[f"lr/d*lr/{lr_desc}"] = (
                    lr_scheduler.optimizers[-1].param_groups[i]["d"] * lr_scheduler.optimizers[-1].param_groups[i]["lr"]
                )
            if (
                args.optimizer_type.lower().endswith("ProdigyPlusScheduleFree".lower()) and optimizer is not None
            ):  # tracking d*lr value of unet.
                logs["lr/d*lr"] = optimizer.param_groups[0]["d"] * optimizer.param_groups[0]["lr"]
        else:
            idx = 0
            if not network_train_unet_only:
                logs["lr/textencoder"] = float(lrs[0])
                idx = 1

            for i in range(idx, len(lrs)):
                logs[f"lr/group{i}"] = float(lrs[i])
                if args.optimizer_type.lower().startswith("DAdapt".lower()) or args.optimizer_type.lower() == "Prodigy".lower():
                    logs[f"lr/d*lr/group{i}"] = (
                        lr_scheduler.optimizers[-1].param_groups[i]["d"] * lr_scheduler.optimizers[-1].param_groups[i]["lr"]
                    )
                if args.optimizer_type.lower().endswith("ProdigyPlusScheduleFree".lower()) and optimizer is not None:
                    logs[f"lr/d*lr/group{i}"] = optimizer.param_groups[i]["d"] * optimizer.param_groups[i]["lr"]

        return logs

    def get_optimizer(self, args, trainable_params: list[torch.nn.Parameter]) -> tuple[str, str, torch.optim.Optimizer]:
        # adamw, adamw8bit, adafactor

        optimizer_type = args.optimizer_type.lower()

        # split optimizer_type and optimizer_args
        optimizer_kwargs = {}
        if args.optimizer_args is not None and len(args.optimizer_args) > 0:
            for arg in args.optimizer_args:
                key, value = arg.split("=")
                value = ast.literal_eval(value)
                optimizer_kwargs[key] = value

        lr = args.learning_rate
        optimizer = None
        optimizer_class = None

        if optimizer_type.endswith("8bit".lower()):
            try:
                import bitsandbytes as bnb
            except ImportError:
                raise ImportError("No bitsandbytes / bitsandbytesがインストールされていないようです")

            if optimizer_type == "AdamW8bit".lower():
                logger.info(f"use 8-bit AdamW optimizer | {optimizer_kwargs}")
                optimizer_class = bnb.optim.AdamW8bit
                optimizer = optimizer_class(trainable_params, lr=lr, **optimizer_kwargs)

        elif optimizer_type == "Adafactor".lower():
            # Adafactor: check relative_step and warmup_init
            if "relative_step" not in optimizer_kwargs:
                optimizer_kwargs["relative_step"] = True  # default
            if not optimizer_kwargs["relative_step"] and optimizer_kwargs.get("warmup_init", False):
                logger.info(
                    f"set relative_step to True because warmup_init is True / warmup_initがTrueのためrelative_stepをTrueにします"
                )
                optimizer_kwargs["relative_step"] = True
            logger.info(f"use Adafactor optimizer | {optimizer_kwargs}")

            if optimizer_kwargs["relative_step"]:
                logger.info(f"relative_step is true / relative_stepがtrueです")
                if lr != 0.0:
                    logger.warning(f"learning rate is used as initial_lr / 指定したlearning rateはinitial_lrとして使用されます")
                args.learning_rate = None

                if args.lr_scheduler != "adafactor":
                    logger.info(f"use adafactor_scheduler / スケジューラにadafactor_schedulerを使用します")
                args.lr_scheduler = f"adafactor:{lr}"  # ちょっと微妙だけど

                lr = None
            else:
                if args.max_grad_norm != 0.0:
                    logger.warning(
                        f"because max_grad_norm is set, clip_grad_norm is enabled. consider set to 0 / max_grad_normが設定されているためclip_grad_normが有効になります。0に設定して無効にしたほうがいいかもしれません"
                    )
                if args.lr_scheduler != "constant_with_warmup":
                    logger.warning(f"constant_with_warmup will be good / スケジューラはconstant_with_warmupが良いかもしれません")
                if optimizer_kwargs.get("clip_threshold", 1.0) != 1.0:
                    logger.warning(f"clip_threshold=1.0 will be good / clip_thresholdは1.0が良いかもしれません")

            optimizer_class = transformers.optimization.Adafactor
            optimizer = optimizer_class(trainable_params, lr=lr, **optimizer_kwargs)

        elif optimizer_type == "AdamW".lower():
            logger.info(f"use AdamW optimizer | {optimizer_kwargs}")
            optimizer_class = torch.optim.AdamW
            optimizer = optimizer_class(trainable_params, lr=lr, **optimizer_kwargs)

        if optimizer is None:
            # 任意のoptimizerを使う
            case_sensitive_optimizer_type = args.optimizer_type  # not lower
            logger.info(f"use {case_sensitive_optimizer_type} | {optimizer_kwargs}")

            if "." not in case_sensitive_optimizer_type:  # from torch.optim
                optimizer_module = torch.optim
            else:  # from other library
                values = case_sensitive_optimizer_type.split(".")
                optimizer_module = importlib.import_module(".".join(values[:-1]))
                case_sensitive_optimizer_type = values[-1]

            optimizer_class = getattr(optimizer_module, case_sensitive_optimizer_type)
            optimizer = optimizer_class(trainable_params, lr=lr, **optimizer_kwargs)

        # for logging
        optimizer_name = optimizer_class.__module__ + "." + optimizer_class.__name__
        optimizer_args = ",".join([f"{k}={v}" for k, v in optimizer_kwargs.items()])

        # get train and eval functions
        if hasattr(optimizer, "train") and callable(optimizer.train):
            train_fn = optimizer.train
            eval_fn = optimizer.eval
        else:
            train_fn = lambda: None
            eval_fn = lambda: None

        return optimizer_name, optimizer_args, optimizer, train_fn, eval_fn

    def is_schedulefree_optimizer(self, optimizer: torch.optim.Optimizer, args: argparse.Namespace) -> bool:
        return args.optimizer_type.lower().endswith("schedulefree".lower())  # or args.optimizer_schedulefree_wrapper

    def get_dummy_scheduler(optimizer: torch.optim.Optimizer) -> Any:
        # dummy scheduler for schedulefree optimizer. supports only empty step(), get_last_lr() and optimizers.
        # this scheduler is used for logging only.
        # this isn't be wrapped by accelerator because of this class is not a subclass of torch.optim.lr_scheduler._LRScheduler
        class DummyScheduler:
            def __init__(self, optimizer: torch.optim.Optimizer):
                self.optimizer = optimizer

            def step(self):
                pass

            def get_last_lr(self):
                return [group["lr"] for group in self.optimizer.param_groups]

        return DummyScheduler(optimizer)

    def get_lr_scheduler(self, args, optimizer: torch.optim.Optimizer, num_processes: int):
        """
        Unified API to get any scheduler from its name.
        """
        # if schedulefree optimizer, return dummy scheduler
        if self.is_schedulefree_optimizer(optimizer, args):
            return self.get_dummy_scheduler(optimizer)

        name = args.lr_scheduler
        num_training_steps = args.max_train_steps * num_processes  # * args.gradient_accumulation_steps
        num_warmup_steps: Optional[int] = (
            int(args.lr_warmup_steps * num_training_steps) if isinstance(args.lr_warmup_steps, float) else args.lr_warmup_steps
        )
        num_decay_steps: Optional[int] = (
            int(args.lr_decay_steps * num_training_steps) if isinstance(args.lr_decay_steps, float) else args.lr_decay_steps
        )
        num_stable_steps = num_training_steps - num_warmup_steps - num_decay_steps
        num_cycles = args.lr_scheduler_num_cycles
        power = args.lr_scheduler_power
        timescale = args.lr_scheduler_timescale
        min_lr_ratio = args.lr_scheduler_min_lr_ratio

        lr_scheduler_kwargs = {}  # get custom lr_scheduler kwargs
        if args.lr_scheduler_args is not None and len(args.lr_scheduler_args) > 0:
            for arg in args.lr_scheduler_args:
                key, value = arg.split("=")
                value = ast.literal_eval(value)
                lr_scheduler_kwargs[key] = value

        def wrap_check_needless_num_warmup_steps(return_vals):
            if num_warmup_steps is not None and num_warmup_steps != 0:
                raise ValueError(f"{name} does not require `num_warmup_steps`. Set None or 0.")
            return return_vals

        # using any lr_scheduler from other library
        if args.lr_scheduler_type:
            lr_scheduler_type = args.lr_scheduler_type
            logger.info(f"use {lr_scheduler_type} | {lr_scheduler_kwargs} as lr_scheduler")
            if "." not in lr_scheduler_type:  # default to use torch.optim
                lr_scheduler_module = torch.optim.lr_scheduler
            else:
                values = lr_scheduler_type.split(".")
                lr_scheduler_module = importlib.import_module(".".join(values[:-1]))
                lr_scheduler_type = values[-1]
            lr_scheduler_class = getattr(lr_scheduler_module, lr_scheduler_type)
            lr_scheduler = lr_scheduler_class(optimizer, **lr_scheduler_kwargs)
            return lr_scheduler

        if name.startswith("adafactor"):
            assert (
                type(optimizer) == transformers.optimization.Adafactor
            ), f"adafactor scheduler must be used with Adafactor optimizer / adafactor schedulerはAdafactorオプティマイザと同時に使ってください"
            initial_lr = float(name.split(":")[1])
            # logger.info(f"adafactor scheduler init lr {initial_lr}")
            return wrap_check_needless_num_warmup_steps(transformers.optimization.AdafactorSchedule(optimizer, initial_lr))

        if name == DiffusersSchedulerType.PIECEWISE_CONSTANT.value:
            name = DiffusersSchedulerType(name)
            schedule_func = DIFFUSERS_TYPE_TO_SCHEDULER_FUNCTION[name]
            return schedule_func(optimizer, **lr_scheduler_kwargs)  # step_rules and last_epoch are given as kwargs

        name = SchedulerType(name)
        schedule_func = TYPE_TO_SCHEDULER_FUNCTION[name]

        if name == SchedulerType.CONSTANT:
            return wrap_check_needless_num_warmup_steps(schedule_func(optimizer, **lr_scheduler_kwargs))

        # All other schedulers require `num_warmup_steps`
        if num_warmup_steps is None:
            raise ValueError(f"{name} requires `num_warmup_steps`, please provide that argument.")

        if name == SchedulerType.CONSTANT_WITH_WARMUP:
            return schedule_func(optimizer, num_warmup_steps=num_warmup_steps, **lr_scheduler_kwargs)

        if name == SchedulerType.INVERSE_SQRT:
            return schedule_func(optimizer, num_warmup_steps=num_warmup_steps, timescale=timescale, **lr_scheduler_kwargs)

        # All other schedulers require `num_training_steps`
        if num_training_steps is None:
            raise ValueError(f"{name} requires `num_training_steps`, please provide that argument.")

        if name == SchedulerType.COSINE_WITH_RESTARTS:
            return schedule_func(
                optimizer,
                num_warmup_steps=num_warmup_steps,
                num_training_steps=num_training_steps,
                num_cycles=num_cycles,
                **lr_scheduler_kwargs,
            )

        if name == SchedulerType.POLYNOMIAL:
            return schedule_func(
                optimizer,
                num_warmup_steps=num_warmup_steps,
                num_training_steps=num_training_steps,
                power=power,
                **lr_scheduler_kwargs,
            )

        if name == SchedulerType.COSINE_WITH_MIN_LR:
            return schedule_func(
                optimizer,
                num_warmup_steps=num_warmup_steps,
                num_training_steps=num_training_steps,
                num_cycles=num_cycles / 2,
                min_lr_rate=min_lr_ratio,
                **lr_scheduler_kwargs,
            )

        # these schedulers do not require `num_decay_steps`
        if name == SchedulerType.LINEAR or name == SchedulerType.COSINE:
            return schedule_func(
                optimizer,
                num_warmup_steps=num_warmup_steps,
                num_training_steps=num_training_steps,
                **lr_scheduler_kwargs,
            )

        # All other schedulers require `num_decay_steps`
        if num_decay_steps is None:
            raise ValueError(f"{name} requires `num_decay_steps`, please provide that argument.")
        if name == SchedulerType.WARMUP_STABLE_DECAY:
            return schedule_func(
                optimizer,
                num_warmup_steps=num_warmup_steps,
                num_stable_steps=num_stable_steps,
                num_decay_steps=num_decay_steps,
                num_cycles=num_cycles / 2,
                min_lr_ratio=min_lr_ratio if min_lr_ratio is not None else 0.0,
                **lr_scheduler_kwargs,
            )

        return schedule_func(
            optimizer,
            num_warmup_steps=num_warmup_steps,
            num_training_steps=num_training_steps,
            num_decay_steps=num_decay_steps,
            **lr_scheduler_kwargs,
        )

    def resume_from_local_or_hf_if_specified(self, accelerator: Accelerator, args: argparse.Namespace) -> bool:
        if not args.resume:
            return False

        if not args.resume_from_huggingface:
            logger.info(f"resume training from local state: {args.resume}")
            accelerator.load_state(args.resume)
            return True

        logger.info(f"resume training from huggingface state: {args.resume}")
        repo_id = args.resume.split("/")[0] + "/" + args.resume.split("/")[1]
        path_in_repo = "/".join(args.resume.split("/")[2:])
        revision = None
        repo_type = None
        if ":" in path_in_repo:
            divided = path_in_repo.split(":")
            if len(divided) == 2:
                path_in_repo, revision = divided
                repo_type = "model"
            else:
                path_in_repo, revision, repo_type = divided
        logger.info(f"Downloading state from huggingface: {repo_id}/{path_in_repo}@{revision}")

        list_files = huggingface_utils.list_dir(
            repo_id=repo_id,
            subfolder=path_in_repo,
            revision=revision,
            token=args.huggingface_token,
            repo_type=repo_type,
        )

        async def download(filename) -> str:
            def task():
                return huggingface_hub.hf_hub_download(
                    repo_id=repo_id,
                    filename=filename,
                    revision=revision,
                    repo_type=repo_type,
                    token=args.huggingface_token,
                )

            return await asyncio.get_event_loop().run_in_executor(None, task)

        loop = asyncio.get_event_loop()
        results = loop.run_until_complete(asyncio.gather(*[download(filename=filename.rfilename) for filename in list_files]))
        if len(results) == 0:
            raise ValueError(
                "No files found in the specified repo id/path/revision / 指定されたリポジトリID/パス/リビジョンにファイルが見つかりませんでした"
            )
        dirname = os.path.dirname(results[0])
        accelerator.load_state(dirname)

        return True

    def get_bucketed_timestep(self) -> float:
        if self.num_timestep_buckets <= 1:
            return random.random()

        if len(self.timestep_range_pool) == 0:
            bucket_size = 1.0 / self.num_timestep_buckets
            for i in range(self.num_timestep_buckets):
                self.timestep_range_pool.append((i * bucket_size, (i + 1) * bucket_size))
            random.shuffle(self.timestep_range_pool)

        # print(f"timestep_range_pool: {self.timestep_range_pool}")
        a, b = self.timestep_range_pool.pop()
        return random.uniform(a, b)

    def get_noisy_model_input_and_timesteps(
        self,
        args: argparse.Namespace,
        noise: torch.Tensor,
        latents: torch.Tensor,
        timesteps: Optional[List[float]],
        noise_scheduler: FlowMatchDiscreteScheduler,
        device: torch.device,
        dtype: torch.dtype,
    ):
        batch_size = noise.shape[0]

        if timesteps is None:
            timesteps = [random.uniform(0, 1) for _ in range(batch_size)]
        # else:
        #     print(f"using provided timesteps: {timesteps}")

        timesteps = torch.tensor(timesteps, device=device)

        # This function converts uniform distribution samples to logistic distribution samples.
        # The final distribution of the samples after shifting significantly differs from the original normal distribution.
        # So we cannot use this.
        # def uniform_to_normal(t_samples: torch.Tensor) -> torch.Tensor:
        #     # Clip small values to prevent log(0)
        #     eps = 1e-7
        #     t_samples = torch.clamp(t_samples, eps, 1.0 - eps)
        #     # Convert to logit space with inverse function
        #     x_samples = torch.log(t_samples / (1.0 - t_samples))
        #     return x_samples

        def uniform_to_normal_ppF(t_uniform: torch.Tensor) -> torch.Tensor:
            """Use `torch.erfinv` to compute the inverse CDF to generate values from a normal distribution."""
            # Clip small values to prevent inf in erfinv
            eps = 1e-7
            t_uniform = torch.clamp(t_uniform, eps, 1.0 - eps)

            # PPF of standard normal distribution: sqrt(2) * erfinv(2q - 1)
            term = 2.0 * t_uniform - 1.0
            x_normal = math.sqrt(2.0) * torch.erfinv(term)
            return x_normal

        def uniform_to_logsnr_ppF_pytorch(t_uniform: torch.Tensor, mean: float, std: float) -> torch.Tensor:
            """Use erfinv to compute the inverse CDF."""
            # Clip small values to prevent inf in erfinv
            eps = 1e-7
            t_uniform = torch.clamp(t_uniform, eps, 1.0 - eps)

            term = 2.0 * t_uniform - 1.0
            logsnr = mean + std * math.sqrt(2.0) * torch.erfinv(term)
            return logsnr

        if (
            args.timestep_sampling == "uniform"
            or args.timestep_sampling == "sigmoid"
            or args.timestep_sampling == "shift"
            or args.timestep_sampling == "flux_shift"
            or args.timestep_sampling == "qwen_shift"
            or args.timestep_sampling == "logsnr"
            or args.timestep_sampling == "qinglong_flux"
            or args.timestep_sampling == "qinglong_qwen"
        ):

            def compute_sampling_timesteps(org_timesteps: torch.Tensor) -> torch.Tensor:
                if args.timestep_sampling == "uniform" or args.timestep_sampling == "sigmoid":
                    # Simple random t-based noise sampling
                    if args.timestep_sampling == "sigmoid":
                        t = torch.sigmoid(args.sigmoid_scale * uniform_to_normal_ppF(org_timesteps))
                    else:
                        t = org_timesteps

                elif args.timestep_sampling.endswith("shift"):
                    if args.timestep_sampling == "shift":
                        shift = args.discrete_flow_shift
                    else:
                        h, w = latents.shape[-2:]
                        # we are pre-packed so must adjust for packed size
                        if args.timestep_sampling == "flux_shift":
                            mu = train_utils.get_lin_function(y1=0.5, y2=1.15)((h // 2) * (w // 2))
                        elif args.timestep_sampling == "qwen_shift":
                            mu = train_utils.get_lin_function(x1=256, y1=0.5, x2=8192, y2=0.9)((h // 2) * (w // 2))
                        # def time_shift(mu: float, sigma: float, t: torch.Tensor):
                        #     return math.exp(mu) / (math.exp(mu) + (1 / t - 1) ** sigma) # sigma=1.0
                        shift = math.exp(mu)

                    logits_norm = uniform_to_normal_ppF(org_timesteps)
                    logits_norm = logits_norm * args.sigmoid_scale  # larger scale for more uniform sampling
                    t = logits_norm.sigmoid()
                    t = (t * shift) / (1 + (shift - 1) * t)

                elif args.timestep_sampling == "logsnr":
                    # https://arxiv.org/abs/2411.14793v3
                    # logsnr = torch.normal(mean=args.logit_mean, std=args.logit_std, size=(batch_size,), device=device)
                    logsnr = uniform_to_logsnr_ppF_pytorch(org_timesteps, args.logit_mean, args.logit_std)
                    t = torch.sigmoid(-logsnr / 2)

                elif args.timestep_sampling.startswith("qinglong"):
                    # Qinglong triple hybrid sampling: mid_shift:logsnr:logsnr2 = .80:.075:.125
                    # First decide which method to use for each sample independently
                    decision_t = torch.rand((batch_size,), device=device)

                    # Create masks based on decision_t: .80 for mid_shift, 0.075 for logsnr, and 0.125 for logsnr2
                    mid_mask = decision_t < 0.80  # 80% for mid_shift
                    logsnr_mask = (decision_t >= 0.80) & (decision_t < 0.875)  # 7.5% for logsnr
                    logsnr_mask2 = decision_t >= 0.875  # 12.5% for logsnr with -logit_mean

                    # Initialize output tensor
                    t = torch.zeros((batch_size,), device=device)

<<<<<<< HEAD
                    # Generate flux_shift samples for selected indices (80%)
                    if flux_mask.any():
                        # flux_count = flux_mask.sum().item()
=======
                    # Generate mid_shift samples for selected indices (80%)
                    if mid_mask.any():
                        mid_count = mid_mask.sum().item()
>>>>>>> 8b16f51e
                        h, w = latents.shape[-2:]
                        if args.timestep_sampling == "qinglong_flux":
                            mu = train_utils.get_lin_function(y1=0.5, y2=1.15)((h // 2) * (w // 2))
                        elif args.timestep_sampling == "qinglong_qwen":
                            mu = train_utils.get_lin_function(x1=256, y1=0.5, x2=8192, y2=0.9)((h // 2) * (w // 2))
                        shift = math.exp(mu)
                        logits_norm_mid = torch.randn(mid_count, device=device)
                        logits_norm_mid = logits_norm_mid * args.sigmoid_scale
                        t_mid = logits_norm_mid.sigmoid()
                        t_mid = (t_mid * shift) / (1 + (shift - 1) * t_mid)

<<<<<<< HEAD
                        # logits_norm_flux = torch.randn(flux_count, device=device)
                        logits_norm_flux = uniform_to_normal_ppF(org_timesteps[flux_mask])
                        logits_norm_flux = logits_norm_flux * args.sigmoid_scale
                        t_flux = logits_norm_flux.sigmoid()
                        t_flux = (t_flux * shift) / (1 + (shift - 1) * t_flux)

                        t[flux_mask] = t_flux
=======
                        t[mid_mask] = t_mid
>>>>>>> 8b16f51e

                    # Generate logsnr samples for selected indices (7.5%)
                    if logsnr_mask.any():
                        # logsnr_count = logsnr_mask.sum().item()
                        # logsnr = torch.normal(mean=args.logit_mean, std=args.logit_std, size=(logsnr_count,), device=device)
                        logsnr = uniform_to_logsnr_ppF_pytorch(org_timesteps[logsnr_mask], args.logit_mean, args.logit_std)
                        t_logsnr = torch.sigmoid(-logsnr / 2)

                        t[logsnr_mask] = t_logsnr

                    # Generate logsnr2 samples with -logit_mean for selected indices (12.5%)
                    if logsnr_mask2.any():
                        # logsnr2_count = logsnr_mask2.sum().item()
                        # logsnr2 = torch.normal(mean=5.36, std=1.0, size=(logsnr2_count,), device=device)
                        logsnr2 = uniform_to_logsnr_ppF_pytorch(org_timesteps[logsnr_mask2], 5.36, 1.0)
                        t_logsnr2 = torch.sigmoid(-logsnr2 / 2)

                        t[logsnr_mask2] = t_logsnr2

                return t  # 0 to 1

            t_min = args.min_timestep if args.min_timestep is not None else 0
            t_max = args.max_timestep if args.max_timestep is not None else 1000.0
            t_min /= 1000.0
            t_max /= 1000.0

            if not args.preserve_distribution_shape:
                t = compute_sampling_timesteps(timesteps)
                t = t * (t_max - t_min) + t_min  # scale to [t_min, t_max], default [0, 1]
            else:
                max_loops = 1000
                available_t = []
                for i in range(max_loops):
                    t = compute_sampling_timesteps(
                        torch.tensor([self.get_bucketed_timestep() for _ in range(batch_size)], device=device)
                    )
                    for t_i in t:
                        if t_min <= t_i <= t_max:
                            available_t.append(t_i)
                        if len(available_t) == batch_size:
                            break
                    if len(available_t) == batch_size:
                        break
                if len(available_t) < batch_size:
                    logger.warning(
                        f"Could not sample {batch_size} valid timesteps in {max_loops} loops / {max_loops}ループで{batch_size}個の有効なタイムステップをサンプリングできませんでした"
                    )
                    available_t = compute_sampling_timesteps(timesteps)
                else:
                    t = torch.stack(available_t, dim=0)  # [batch_size, ]

            timesteps = t * 1000.0
            t = t.view(-1, 1, 1, 1, 1) if latents.ndim == 5 else t.view(-1, 1, 1, 1)
            noisy_model_input = (1 - t) * latents + t * noise

            timesteps += 1  # 1 to 1000
        else:
            # Sample a random timestep for each image
            # for weighting schemes where we sample timesteps non-uniformly
            u = compute_density_for_timestep_sampling(
                weighting_scheme=args.weighting_scheme,
                batch_size=batch_size,
                logit_mean=args.logit_mean,
                logit_std=args.logit_std,
                mode_scale=args.mode_scale,
            )
            # indices = (u * noise_scheduler.config.num_train_timesteps).long()
            t_min = args.min_timestep if args.min_timestep is not None else 0
            t_max = args.max_timestep if args.max_timestep is not None else 1000
            indices = (u * (t_max - t_min) + t_min).long()

            timesteps = noise_scheduler.timesteps[indices].to(device=device)  # 1 to 1000

            # Add noise according to flow matching.
            sigmas = get_sigmas(noise_scheduler, timesteps, device, n_dim=latents.ndim, dtype=dtype)
            noisy_model_input = sigmas * noise + (1.0 - sigmas) * latents

        # print(f"actual timesteps: {timesteps}")
        return noisy_model_input, timesteps

    def show_timesteps(self, args: argparse.Namespace):
        N_TRY = 100000
        BATCH_SIZE = 1000
        CONSOLE_WIDTH = 64
        N_TIMESTEPS_PER_LINE = 25

        noise_scheduler = FlowMatchDiscreteScheduler(shift=args.discrete_flow_shift, reverse=True, solver="euler")
        # print(f"Noise scheduler timesteps: {noise_scheduler.timesteps}")

        latents = torch.zeros(BATCH_SIZE, 1, 1, 1024 // 8, 1024 // 8, dtype=torch.float16)
        noise = torch.ones_like(latents)

        # sample timesteps
        sampled_timesteps = [0] * noise_scheduler.config.num_train_timesteps
        for i in tqdm(range(N_TRY // BATCH_SIZE)):
            # we use noise=1, so retured noisy_model_input is same as timestep, because `noisy_model_input = (1 - t) * latents + t * noise`
            actual_timesteps, _ = self.get_noisy_model_input_and_timesteps(
                args, noise, latents, None, noise_scheduler, "cpu", torch.float16
            )
            actual_timesteps = actual_timesteps[:, 0, 0, 0, 0] * 1000
            for t in actual_timesteps:
                t = int(t.item())
                sampled_timesteps[t] += 1

        # sample weighting
        sampled_weighting = [0] * noise_scheduler.config.num_train_timesteps
        for i in tqdm(range(len(sampled_weighting))):
            timesteps = torch.tensor([i + 1], device="cpu")
            weighting = compute_loss_weighting_for_sd3(args.weighting_scheme, noise_scheduler, timesteps, "cpu", torch.float16)
            if weighting is None:
                weighting = torch.tensor(1.0, device="cpu")
            elif torch.isinf(weighting).any():
                weighting = torch.tensor(1.0, device="cpu")
            sampled_weighting[i] = weighting.item()

        # show results
        if args.show_timesteps == "image":
            # show timesteps with matplotlib
            import matplotlib.pyplot as plt

            plt.figure(figsize=(10, 5))
            plt.subplot(1, 2, 1)
            plt.bar(range(len(sampled_timesteps)), sampled_timesteps, width=1.0)
            plt.title("Sampled timesteps")
            plt.xlabel("Timestep")
            plt.ylabel("Count")

            plt.subplot(1, 2, 2)
            plt.bar(range(len(sampled_weighting)), sampled_weighting, width=1.0)
            plt.title("Sampled loss weighting")
            plt.xlabel("Timestep")
            plt.ylabel("Weighting")

            plt.tight_layout()
            plt.show()

        else:
            sampled_timesteps = np.array(sampled_timesteps)
            sampled_weighting = np.array(sampled_weighting)

            # average per line
            sampled_timesteps = sampled_timesteps.reshape(-1, N_TIMESTEPS_PER_LINE).mean(axis=1)
            sampled_weighting = sampled_weighting.reshape(-1, N_TIMESTEPS_PER_LINE).mean(axis=1)

            max_count = max(sampled_timesteps)
            print(f"Sampled timesteps: max count={max_count}")
            for i, t in enumerate(sampled_timesteps):
                line = f"{(i)*N_TIMESTEPS_PER_LINE:4d}-{(i+1)*N_TIMESTEPS_PER_LINE-1:4d}: "
                line += "#" * int(t / max_count * CONSOLE_WIDTH)
                print(line)

            max_weighting = max(sampled_weighting)
            print(f"Sampled loss weighting: max weighting={max_weighting}")
            for i, w in enumerate(sampled_weighting):
                line = f"{i*N_TIMESTEPS_PER_LINE:4d}-{(i+1)*N_TIMESTEPS_PER_LINE-1:4d}: {w:8.2f} "
                line += "#" * int(w / max_weighting * CONSOLE_WIDTH)
                print(line)

    def sample_images(self, accelerator, args, epoch, steps, vae, transformer, sample_parameters, dit_dtype):
        """architecture independent sample images"""
        if not should_sample_images(args, steps, epoch):
            return

        logger.info("")
        logger.info(f"generating sample images at step / サンプル画像生成 ステップ: {steps}")
        if sample_parameters is None:
            logger.error(f"No prompt file / プロンプトファイルがありません: {args.sample_prompts}")
            return

        distributed_state = PartialState()  # for multi gpu distributed inference. this is a singleton, so it's safe to use it here

        # Use the unwrapped model
        transformer = accelerator.unwrap_model(transformer)
        transformer.switch_block_swap_for_inference()

        # Create a directory to save the samples
        save_dir = os.path.join(args.output_dir, "sample")
        os.makedirs(save_dir, exist_ok=True)

        # save random state to restore later
        rng_state = torch.get_rng_state()
        cuda_rng_state = None
        try:
            cuda_rng_state = torch.cuda.get_rng_state() if torch.cuda.is_available() else None
        except Exception:
            pass

        if distributed_state.num_processes <= 1:
            # If only one device is available, just use the original prompt list. We don't need to care about the distribution of prompts.
            with torch.no_grad(), accelerator.autocast():
                for sample_parameter in sample_parameters:
                    self.sample_image_inference(
                        accelerator, args, transformer, dit_dtype, vae, save_dir, sample_parameter, epoch, steps
                    )
                    clean_memory_on_device(accelerator.device)
        else:
            # Creating list with N elements, where each element is a list of prompt_dicts, and N is the number of processes available (number of devices available)
            # prompt_dicts are assigned to lists based on order of processes, to attempt to time the image creation time to match enum order. Probably only works when steps and sampler are identical.
            per_process_params = []  # list of lists
            for i in range(distributed_state.num_processes):
                per_process_params.append(sample_parameters[i :: distributed_state.num_processes])

            with torch.no_grad():
                with distributed_state.split_between_processes(per_process_params) as sample_parameter_lists:
                    for sample_parameter in sample_parameter_lists[0]:
                        self.sample_image_inference(
                            accelerator, args, transformer, dit_dtype, vae, save_dir, sample_parameter, epoch, steps
                        )
                        clean_memory_on_device(accelerator.device)

        torch.set_rng_state(rng_state)
        if cuda_rng_state is not None:
            torch.cuda.set_rng_state(cuda_rng_state)

        transformer.switch_block_swap_for_training()
        clean_memory_on_device(accelerator.device)

    def sample_image_inference(self, accelerator, args, transformer, dit_dtype, vae, save_dir, sample_parameter, epoch, steps):
        """architecture independent sample images"""
        sample_steps = sample_parameter.get("sample_steps", 20)
        width = sample_parameter.get("width", 256)  # make smaller for faster and memory saving inference
        height = sample_parameter.get("height", 256)
        frame_count = sample_parameter.get("frame_count", 1)
        guidance_scale = sample_parameter.get("guidance_scale", self.default_guidance_scale)
        discrete_flow_shift = sample_parameter.get("discrete_flow_shift", 14.5)
        seed = sample_parameter.get("seed")
        prompt: str = sample_parameter.get("prompt", "")
        cfg_scale = sample_parameter.get("cfg_scale", None)  # None for architecture default
        negative_prompt = sample_parameter.get("negative_prompt", None)

        # round width and height to multiples of 8
        width = (width // 8) * 8
        height = (height // 8) * 8

        frame_count = (frame_count - 1) // 4 * 4 + 1  # 1, 5, 9, 13, ... For HunyuanVideo and Wan2.1

        if self.i2v_training:
            image_path = sample_parameter.get("image_path", None)
            if image_path is None:
                logger.error("No image_path for i2v model / i2vモデルのサンプル画像生成にはimage_pathが必要です")
                return
        else:
            image_path = None

        if self.control_training:
            control_video_path = sample_parameter.get("control_video_path", None)
            if control_video_path is None:
                logger.error(
                    "No control_video_path for control model / controlモデルのサンプル画像生成にはcontrol_video_pathが必要です"
                )
                return
        else:
            control_video_path = None

        device = accelerator.device
        if seed is not None:
            torch.manual_seed(seed)
            torch.cuda.manual_seed(seed)
            generator = torch.Generator(device=device).manual_seed(seed)
        else:
            # True random sample image generation
            torch.seed()
            torch.cuda.seed()
            generator = torch.Generator(device=device).manual_seed(torch.initial_seed())

        logger.info(f"prompt: {prompt}")
        logger.info(f"height: {height}")
        logger.info(f"width: {width}")
        logger.info(f"frame count: {frame_count}")
        logger.info(f"sample steps: {sample_steps}")
        logger.info(f"guidance scale: {guidance_scale}")
        logger.info(f"discrete flow shift: {discrete_flow_shift}")
        if seed is not None:
            logger.info(f"seed: {seed}")

        do_classifier_free_guidance = False
        if negative_prompt is not None:
            do_classifier_free_guidance = True
            logger.info(f"negative prompt: {negative_prompt}")
            logger.info(f"cfg scale: {cfg_scale}")

        if self.i2v_training:
            logger.info(f"image path: {image_path}")
        if self.control_training:
            logger.info(f"control video path: {control_video_path}")

        # inference: architecture dependent
        video = self.do_inference(
            accelerator,
            args,
            sample_parameter,
            vae,
            dit_dtype,
            transformer,
            discrete_flow_shift,
            sample_steps,
            width,
            height,
            frame_count,
            generator,
            do_classifier_free_guidance,
            guidance_scale,
            cfg_scale,
            image_path=image_path,
            control_video_path=control_video_path,
        )

        # Save video
        if video is None:
            logger.error("No video generated / 生成された動画がありません")
            return

        ts_str = time.strftime("%Y%m%d%H%M%S", time.localtime())
        num_suffix = f"e{epoch:06d}" if epoch is not None else f"{steps:06d}"
        seed_suffix = "" if seed is None else f"_{seed}"
        prompt_idx = sample_parameter.get("enum", 0)
        save_path = (
            f"{'' if args.output_name is None else args.output_name + '_'}{num_suffix}_{prompt_idx:02d}_{ts_str}{seed_suffix}"
        )

        wandb_tracker = None
        try:
            wandb_tracker = accelerator.get_tracker("wandb")  # raises ValueError if wandb is not initialized
            try:
                import wandb
            except ImportError:
                raise ImportError("No wandb / wandb がインストールされていないようです")
        except:  # wandb 無効時
            wandb = None

        if video.shape[2] == 1:
            image_paths = save_images_grid(video, save_dir, save_path, create_subdir=False)
            if wandb_tracker is not None and wandb is not None:
                for image_path in image_paths:
                    wandb_tracker.log({f"sample_{prompt_idx}": wandb.Image(image_path)}, step=steps)
        else:
            video_path = os.path.join(save_dir, save_path) + ".mp4"
            save_videos_grid(video, video_path)
            if wandb_tracker is not None and wandb is not None:
                wandb_tracker.log({f"sample_{prompt_idx}": wandb.Video(video_path)}, step=steps)

        # Move models back to initial state
        vae.to("cpu")
        clean_memory_on_device(device)

    # region model specific

    @property
    def architecture(self) -> str:
        return ARCHITECTURE_HUNYUAN_VIDEO

    @property
    def architecture_full_name(self) -> str:
        return ARCHITECTURE_HUNYUAN_VIDEO_FULL

    def handle_model_specific_args(self, args: argparse.Namespace):
        self.pos_embed_cache = {}

        self._i2v_training = args.dit_in_channels == 32  # may be changed in the future
        if self._i2v_training:
            logger.info("I2V training mode")

        self._control_training = False  # HunyuanVideo does not support control training yet

        self.default_guidance_scale = 6.0

    @property
    def i2v_training(self) -> bool:
        return self._i2v_training

    @property
    def control_training(self) -> bool:
        return self._control_training

    def process_sample_prompts(
        self,
        args: argparse.Namespace,
        accelerator: Accelerator,
        sample_prompts: str,
    ):
        text_encoder1, text_encoder2, fp8_llm = args.text_encoder1, args.text_encoder2, args.fp8_llm

        logger.info(f"cache Text Encoder outputs for sample prompt: {sample_prompts}")
        prompts = load_prompts(sample_prompts)

        def encode_for_text_encoder(text_encoder, is_llm=True):
            sample_prompts_te_outputs = {}  # (prompt) -> (embeds, mask)
            with accelerator.autocast(), torch.no_grad():
                for prompt_dict in prompts:
                    for p in [prompt_dict.get("prompt", ""), prompt_dict.get("negative_prompt", None)]:
                        if p is None:
                            continue
                        if p not in sample_prompts_te_outputs:
                            logger.info(f"cache Text Encoder outputs for prompt: {p}")

                            data_type = "video"
                            text_inputs = text_encoder.text2tokens(p, data_type=data_type)

                            prompt_outputs = text_encoder.encode(text_inputs, data_type=data_type)
                            sample_prompts_te_outputs[p] = (prompt_outputs.hidden_state, prompt_outputs.attention_mask)

            return sample_prompts_te_outputs

        # Load Text Encoder 1 and encode
        text_encoder_dtype = torch.float16 if args.text_encoder_dtype is None else model_utils.str_to_dtype(args.text_encoder_dtype)
        logger.info(f"loading text encoder 1: {text_encoder1}")
        text_encoder_1 = text_encoder_module.load_text_encoder_1(text_encoder1, accelerator.device, fp8_llm, text_encoder_dtype)

        logger.info("encoding with Text Encoder 1")
        te_outputs_1 = encode_for_text_encoder(text_encoder_1)
        del text_encoder_1

        # Load Text Encoder 2 and encode
        logger.info(f"loading text encoder 2: {text_encoder2}")
        text_encoder_2 = text_encoder_module.load_text_encoder_2(text_encoder2, accelerator.device, text_encoder_dtype)

        logger.info("encoding with Text Encoder 2")
        te_outputs_2 = encode_for_text_encoder(text_encoder_2, is_llm=False)
        del text_encoder_2

        # prepare sample parameters
        sample_parameters = []
        for prompt_dict in prompts:
            prompt_dict_copy = prompt_dict.copy()

            p = prompt_dict.get("prompt", "")
            prompt_dict_copy["llm_embeds"] = te_outputs_1[p][0]
            prompt_dict_copy["llm_mask"] = te_outputs_1[p][1]
            prompt_dict_copy["clipL_embeds"] = te_outputs_2[p][0]
            prompt_dict_copy["clipL_mask"] = te_outputs_2[p][1]

            p = prompt_dict.get("negative_prompt", None)
            if p is not None:
                prompt_dict_copy["negative_llm_embeds"] = te_outputs_1[p][0]
                prompt_dict_copy["negative_llm_mask"] = te_outputs_1[p][1]
                prompt_dict_copy["negative_clipL_embeds"] = te_outputs_2[p][0]
                prompt_dict_copy["negative_clipL_mask"] = te_outputs_2[p][1]

            sample_parameters.append(prompt_dict_copy)

        clean_memory_on_device(accelerator.device)

        return sample_parameters

    def do_inference(
        self,
        accelerator,
        args,
        sample_parameter,
        vae,
        dit_dtype,
        transformer,
        discrete_flow_shift,
        sample_steps,
        width,
        height,
        frame_count,
        generator,
        do_classifier_free_guidance,
        guidance_scale,
        cfg_scale,
        image_path=None,
        control_video_path=None,
    ):
        """architecture dependent inference"""
        device = accelerator.device
        if cfg_scale is None:
            cfg_scale = 1.0
        do_classifier_free_guidance = do_classifier_free_guidance and cfg_scale != 1.0

        # Prepare scheduler for each prompt
        scheduler = FlowMatchDiscreteScheduler(shift=discrete_flow_shift, reverse=True, solver="euler")

        # Number of inference steps for sampling
        scheduler.set_timesteps(sample_steps, device=device)
        timesteps = scheduler.timesteps

        # Calculate latent video length based on VAE version
        if "884" in VAE_VER:
            latent_video_length = (frame_count - 1) // 4 + 1
        elif "888" in VAE_VER:
            latent_video_length = (frame_count - 1) // 8 + 1
        else:
            latent_video_length = frame_count

        # Get embeddings
        prompt_embeds = sample_parameter["llm_embeds"].to(device=device, dtype=dit_dtype)
        prompt_mask = sample_parameter["llm_mask"].to(device=device)
        prompt_embeds_2 = sample_parameter["clipL_embeds"].to(device=device, dtype=dit_dtype)

        if do_classifier_free_guidance:
            negative_prompt_embeds = sample_parameter["negative_llm_embeds"].to(device=device, dtype=dit_dtype)
            negative_prompt_mask = sample_parameter["negative_llm_mask"].to(device=device)
            negative_prompt_embeds_2 = sample_parameter["negative_clipL_embeds"].to(device=device, dtype=dit_dtype)
            prompt_embeds = torch.cat([negative_prompt_embeds, prompt_embeds], dim=0)
            prompt_mask = torch.cat([negative_prompt_mask, prompt_mask], dim=0)
            prompt_embeds_2 = torch.cat([negative_prompt_embeds_2, prompt_embeds_2], dim=0)

        num_channels_latents = 16  # transformer.config.in_channels
        vae_scale_factor = 2 ** (4 - 1)  # Assuming 4 VAE blocks

        # Initialize latents
        shape_or_frame = (
            1,
            num_channels_latents,
            1,
            height // vae_scale_factor,
            width // vae_scale_factor,
        )
        latents = []
        for _ in range(latent_video_length):
            latents.append(torch.randn(shape_or_frame, generator=generator, device=device, dtype=dit_dtype))
        latents = torch.cat(latents, dim=2)

        if self.i2v_training:
            # Move VAE to the appropriate device for sampling
            vae.to(device)
            vae.eval()

            image = Image.open(image_path)
            image = resize_image_to_bucket(image, (width, height))  # returns a numpy array
            image = torch.from_numpy(image).permute(2, 0, 1).unsqueeze(0).unsqueeze(2).float()  # 1, C, 1, H, W
            image = image / 255.0

            logger.info(f"Encoding image to latents")
            image_latents = encode_to_latents(args, image, device)  # 1, C, 1, H, W
            image_latents = image_latents.to(device=device, dtype=dit_dtype)

            vae.to("cpu")
            clean_memory_on_device(device)

            zero_latents = torch.zeros_like(latents)
            zero_latents[:, :, :1, :, :] = image_latents
            image_latents = zero_latents
        else:
            image_latents = None

        # Guidance scale
        guidance_expand = torch.tensor([guidance_scale * 1000.0], dtype=torch.float32, device=device).to(dit_dtype)

        # Get rotary positional embeddings
        freqs_cos, freqs_sin = get_rotary_pos_embed_by_shape(transformer, latents.shape[2:])
        freqs_cos = freqs_cos.to(device=device, dtype=dit_dtype)
        freqs_sin = freqs_sin.to(device=device, dtype=dit_dtype)

        # Wrap the inner loop with tqdm to track progress over timesteps
        prompt_idx = sample_parameter.get("enum", 0)
        with torch.no_grad():
            for i, t in enumerate(tqdm(timesteps, desc=f"Sampling timesteps for prompt {prompt_idx+1}")):
                latents_input = scheduler.scale_model_input(latents, t)

                if do_classifier_free_guidance:
                    latents_input = torch.cat([latents_input, latents_input], dim=0)  # 2, C, F, H, W

                if image_latents is not None:
                    latents_image_input = (
                        image_latents if not do_classifier_free_guidance else torch.cat([image_latents, image_latents], dim=0)
                    )
                    latents_input = torch.cat([latents_input, latents_image_input], dim=1)  # 1 or 2, C*2, F, H, W

                noise_pred = transformer(
                    latents_input,
                    t.repeat(latents.shape[0]).to(device=device, dtype=dit_dtype),
                    text_states=prompt_embeds,
                    text_mask=prompt_mask,
                    text_states_2=prompt_embeds_2,
                    freqs_cos=freqs_cos,
                    freqs_sin=freqs_sin,
                    guidance=guidance_expand,
                    return_dict=True,
                )["x"]

                # perform classifier free guidance
                if do_classifier_free_guidance:
                    noise_pred_uncond, noise_pred_cond = noise_pred.chunk(2)
                    noise_pred = noise_pred_uncond + cfg_scale * (noise_pred_cond - noise_pred_uncond)

                # Compute the previous noisy sample x_t -> x_t-1
                latents = scheduler.step(noise_pred, t, latents, return_dict=False)[0]

        # Move VAE to the appropriate device for sampling
        vae.to(device)
        vae.eval()

        # Decode latents to video
        if hasattr(vae.config, "shift_factor") and vae.config.shift_factor:
            latents = latents / vae.config.scaling_factor + vae.config.shift_factor
        else:
            latents = latents / vae.config.scaling_factor

        latents = latents.to(device=device, dtype=vae.dtype)
        with torch.no_grad():
            video = vae.decode(latents, return_dict=False)[0]
        video = (video / 2 + 0.5).clamp(0, 1)
        video = video.cpu().float()

        return video

    def load_vae(self, args: argparse.Namespace, vae_dtype: torch.dtype, vae_path: str):
        vae, _, s_ratio, t_ratio = load_vae(vae_dtype=vae_dtype, device="cpu", vae_path=vae_path)

        if args.vae_chunk_size is not None:
            vae.set_chunk_size_for_causal_conv_3d(args.vae_chunk_size)
            logger.info(f"Set chunk_size to {args.vae_chunk_size} for CausalConv3d in VAE")
        if args.vae_spatial_tile_sample_min_size is not None:
            vae.enable_spatial_tiling(True)
            vae.tile_sample_min_size = args.vae_spatial_tile_sample_min_size
            vae.tile_latent_min_size = args.vae_spatial_tile_sample_min_size // 8
        elif args.vae_tiling:
            vae.enable_spatial_tiling(True)

        return vae

    def load_transformer(
        self,
        accelerator: Accelerator,
        args: argparse.Namespace,
        dit_path: str,
        attn_mode: str,
        split_attn: bool,
        loading_device: str,
        dit_weight_dtype: Optional[torch.dtype],
    ):
        transformer = load_transformer(dit_path, attn_mode, split_attn, loading_device, dit_weight_dtype, args.dit_in_channels)

        if args.img_in_txt_in_offloading:
            logger.info("Enable offloading img_in and txt_in to CPU")
            transformer.enable_img_in_txt_in_offloading()

        return transformer

    def scale_shift_latents(self, latents):
        latents = latents * vae_module.SCALING_FACTOR
        return latents

    def call_dit(
        self,
        args: argparse.Namespace,
        accelerator: Accelerator,
        transformer_arg,
        latents: torch.Tensor,
        batch: dict[str, torch.Tensor],
        noise: torch.Tensor,
        noisy_model_input: torch.Tensor,
        timesteps: torch.Tensor,
        network_dtype: torch.dtype,
    ):
        transformer: HYVideoDiffusionTransformer = transformer_arg
        bsz = latents.shape[0]

        # I2V training
        if self.i2v_training:
            image_latents = torch.zeros_like(latents)
            image_latents[:, :, :1, :, :] = latents[:, :, :1, :, :]
            noisy_model_input = torch.cat([noisy_model_input, image_latents], dim=1)  # concat along channel dim

        # ensure guidance_scale in args is float
        guidance_vec = torch.full((bsz,), float(args.guidance_scale), device=accelerator.device)  # , dtype=dit_dtype)

        # ensure the hidden state will require grad
        if args.gradient_checkpointing:
            noisy_model_input.requires_grad_(True)
            guidance_vec.requires_grad_(True)

        pos_emb_shape = latents.shape[1:]
        if pos_emb_shape not in self.pos_embed_cache:
            freqs_cos, freqs_sin = get_rotary_pos_embed_by_shape(transformer, latents.shape[2:])
            # freqs_cos = freqs_cos.to(device=accelerator.device, dtype=dit_dtype)
            # freqs_sin = freqs_sin.to(device=accelerator.device, dtype=dit_dtype)
            self.pos_embed_cache[pos_emb_shape] = (freqs_cos, freqs_sin)
        else:
            freqs_cos, freqs_sin = self.pos_embed_cache[pos_emb_shape]

        # call DiT
        latents = latents.to(device=accelerator.device, dtype=network_dtype)
        noisy_model_input = noisy_model_input.to(device=accelerator.device, dtype=network_dtype)
        with accelerator.autocast():
            model_pred = transformer(
                noisy_model_input,
                timesteps,
                text_states=batch["llm"],
                text_mask=batch["llm_mask"],
                text_states_2=batch["clipL"],
                freqs_cos=freqs_cos,
                freqs_sin=freqs_sin,
                guidance=guidance_vec,
                return_dict=False,
            )

        # flow matching loss
        target = noise - latents

        return model_pred, target

    # endregion model specific

    def train(self, args):
        # check required arguments
        if args.dataset_config is None:
            raise ValueError("dataset_config is required / dataset_configが必要です")
        if args.dit is None:
            raise ValueError("path to DiT model is required / DiTモデルのパスが必要です")
        assert not args.fp8_scaled or args.fp8_base, "fp8_scaled requires fp8_base / fp8_scaledはfp8_baseが必要です"

        if args.sage_attn:
            raise ValueError(
                "SageAttention doesn't support training currently. Please use `--sdpa` or `--xformers` etc. instead."
                " / SageAttentionは現在学習をサポートしていないようです。`--sdpa`や`--xformers`などの他のオプションを使ってください"
            )

        # check model specific arguments
        self.handle_model_specific_args(args)

        # show timesteps for debugging
        if args.show_timesteps:
            self.show_timesteps(args)
            return

        session_id = random.randint(0, 2**32)
        training_started_at = time.time()
        # setup_logging(args, reset=True)

        if args.seed is None:
            args.seed = random.randint(0, 2**32)
        set_seed(args.seed)

        # Load dataset config
        if args.num_timestep_buckets is not None:
            logger.info(f"Using timestep bucketing. Number of buckets: {args.num_timestep_buckets}")
        self.num_timestep_buckets = args.num_timestep_buckets if args.num_timestep_buckets is not None else 0

        blueprint_generator = BlueprintGenerator(ConfigSanitizer())
        logger.info(f"Load dataset config from {args.dataset_config}")
        user_config = config_utils.load_user_config(args.dataset_config)
        blueprint = blueprint_generator.generate(user_config, args, architecture=self.architecture)
        train_dataset_group = config_utils.generate_dataset_group_by_blueprint(
            blueprint.dataset_group, training=True, num_timestep_buckets=args.num_timestep_buckets
        )

        if train_dataset_group.num_train_items == 0:
            raise ValueError("No training items found in the dataset / データセットに学習データがありません")

        current_epoch = Value("i", 0)
        current_step = Value("i", 0)
        ds_for_collator = train_dataset_group if args.max_data_loader_n_workers == 0 else None
        collator = collator_class(current_epoch, current_step, ds_for_collator)

        # prepare accelerator
        logger.info("preparing accelerator")
        accelerator = prepare_accelerator(args)
        is_main_process = accelerator.is_main_process

        # prepare dtype
        weight_dtype = torch.float32
        if args.mixed_precision == "fp16":
            weight_dtype = torch.float16
        elif args.mixed_precision == "bf16":
            weight_dtype = torch.bfloat16

        # HunyuanVideo: bfloat16 or float16, Wan2.1: bfloat16
        dit_dtype = torch.bfloat16 if args.dit_dtype is None else model_utils.str_to_dtype(args.dit_dtype)
        dit_weight_dtype = (None if args.fp8_scaled else torch.float8_e4m3fn) if args.fp8_base else dit_dtype
        logger.info(f"DiT precision: {dit_dtype}, weight precision: {dit_weight_dtype}")

        # get embedding for sampling images
        vae_dtype = torch.float16 if args.vae_dtype is None else model_utils.str_to_dtype(args.vae_dtype)
        sample_parameters = None
        vae = None
        if args.sample_prompts:
            sample_parameters = self.process_sample_prompts(args, accelerator, args.sample_prompts)

            # Load VAE model for sampling images: VAE is loaded to cpu to save gpu memory
            vae = self.load_vae(args, vae_dtype=vae_dtype, vae_path=args.vae)
            vae.requires_grad_(False)
            vae.eval()

        # load DiT model
        blocks_to_swap = args.blocks_to_swap if args.blocks_to_swap else 0
        self.blocks_to_swap = blocks_to_swap
        loading_device = "cpu" if blocks_to_swap > 0 else accelerator.device

        logger.info(f"Loading DiT model from {args.dit}")
        if args.sdpa:
            attn_mode = "torch"
        elif args.flash_attn:
            attn_mode = "flash"
        elif args.sage_attn:
            attn_mode = "sageattn"
        elif args.xformers:
            attn_mode = "xformers"
        elif args.flash3:
            attn_mode = "flash3"
        else:
            raise ValueError(
                f"either --sdpa, --flash-attn, --flash3, --sage-attn or --xformers must be specified / --sdpa, --flash-attn, --flash3, --sage-attn, --xformersのいずれかを指定してください"
            )
        transformer = self.load_transformer(
            accelerator, args, args.dit, attn_mode, args.split_attn, loading_device, dit_weight_dtype
        )
        transformer.eval()
        transformer.requires_grad_(False)

        if blocks_to_swap > 0:
            logger.info(f"enable swap {blocks_to_swap} blocks to CPU from device: {accelerator.device}")
            transformer.enable_block_swap(blocks_to_swap, accelerator.device, supports_backward=True)
            transformer.move_to_device_except_swap_blocks(accelerator.device)

        # load network model for differential training
        sys.path.append(os.path.dirname(__file__))
        accelerator.print("import network module:", args.network_module)
        network_module: lora_module = importlib.import_module(args.network_module)  # actual module may be different

        if args.base_weights is not None:
            # if base_weights is specified, merge the weights to DiT model
            for i, weight_path in enumerate(args.base_weights):
                if args.base_weights_multiplier is None or len(args.base_weights_multiplier) <= i:
                    multiplier = 1.0
                else:
                    multiplier = args.base_weights_multiplier[i]

                accelerator.print(f"merging module: {weight_path} with multiplier {multiplier}")

                weights_sd = load_file(weight_path)
                module = network_module.create_arch_network_from_weights(
                    multiplier, weights_sd, unet=transformer, for_inference=True
                )
                module.merge_to(None, transformer, weights_sd, weight_dtype, "cpu")

            accelerator.print(f"all weights merged: {', '.join(args.base_weights)}")

        # prepare network
        net_kwargs = {}
        if args.network_args is not None:
            for net_arg in args.network_args:
                key, value = net_arg.split("=")
                net_kwargs[key] = value

        if args.dim_from_weights:
            logger.info(f"Loading network from weights: {args.dim_from_weights}")
            weights_sd = load_file(args.dim_from_weights)
            network, _ = network_module.create_arch_network_from_weights(1, weights_sd, unet=transformer)
        else:
            # We use the name create_arch_network for compatibility with LyCORIS
            if hasattr(network_module, "create_arch_network"):
                network = network_module.create_arch_network(
                    1.0,
                    args.network_dim,
                    args.network_alpha,
                    vae,
                    None,
                    transformer,
                    neuron_dropout=args.network_dropout,
                    **net_kwargs,
                )
            else:
                # LyCORIS compatibility
                network = network_module.create_network(
                    1.0,
                    args.network_dim,
                    args.network_alpha,
                    vae,
                    None,
                    transformer,
                    **net_kwargs,
                )
        if network is None:
            return

        if hasattr(network_module, "prepare_network"):
            network.prepare_network(args)

        # apply network to DiT
        network.apply_to(None, transformer, apply_text_encoder=False, apply_unet=True)

        if args.network_weights is not None:
            # FIXME consider alpha of weights: this assumes that the alpha is not changed
            info = network.load_weights(args.network_weights)
            accelerator.print(f"load network weights from {args.network_weights}: {info}")

        if args.gradient_checkpointing:
            transformer.enable_gradient_checkpointing()
            network.enable_gradient_checkpointing()  # may have no effect

        # prepare optimizer, data loader etc.
        accelerator.print("prepare optimizer, data loader etc.")

        trainable_params, lr_descriptions = network.prepare_optimizer_params(unet_lr=args.learning_rate)
        optimizer_name, optimizer_args, optimizer, optimizer_train_fn, optimizer_eval_fn = self.get_optimizer(
            args, trainable_params
        )

        # prepare dataloader

        # num workers for data loader: if 0, persistent_workers is not available
        n_workers = min(args.max_data_loader_n_workers, os.cpu_count())  # cpu_count or max_data_loader_n_workers

        train_dataloader = torch.utils.data.DataLoader(
            train_dataset_group,
            batch_size=1,
            shuffle=True,
            collate_fn=collator,
            num_workers=n_workers,
            persistent_workers=args.persistent_data_loader_workers,
        )

        # calculate max_train_steps
        if args.max_train_epochs is not None:
            args.max_train_steps = args.max_train_epochs * math.ceil(
                len(train_dataloader) / accelerator.num_processes / args.gradient_accumulation_steps
            )
            accelerator.print(
                f"override steps. steps for {args.max_train_epochs} epochs is / 指定エポックまでのステップ数: {args.max_train_steps}"
            )

        # send max_train_steps to train_dataset_group
        train_dataset_group.set_max_train_steps(args.max_train_steps)

        # prepare lr_scheduler
        lr_scheduler = self.get_lr_scheduler(args, optimizer, accelerator.num_processes)

        # prepare training model. accelerator does some magic here

        # experimental feature: train the model with gradients in fp16/bf16
        network_dtype = torch.float32
        args.full_fp16 = args.full_bf16 = False  # temporary disabled because stochastic rounding is not supported yet
        if args.full_fp16:
            assert (
                args.mixed_precision == "fp16"
            ), "full_fp16 requires mixed precision='fp16' / full_fp16を使う場合はmixed_precision='fp16'を指定してください。"
            accelerator.print("enable full fp16 training.")
            network_dtype = weight_dtype
            network.to(network_dtype)
        elif args.full_bf16:
            assert (
                args.mixed_precision == "bf16"
            ), "full_bf16 requires mixed precision='bf16' / full_bf16を使う場合はmixed_precision='bf16'を指定してください。"
            accelerator.print("enable full bf16 training.")
            network_dtype = weight_dtype
            network.to(network_dtype)

        if dit_weight_dtype != dit_dtype and dit_weight_dtype is not None:
            logger.info(f"casting model to {dit_weight_dtype}")
            transformer.to(dit_weight_dtype)

        if blocks_to_swap > 0:
            transformer = accelerator.prepare(transformer, device_placement=[not blocks_to_swap > 0])
            accelerator.unwrap_model(transformer).move_to_device_except_swap_blocks(accelerator.device)  # reduce peak memory usage
            accelerator.unwrap_model(transformer).prepare_block_swap_before_forward()
        else:
            transformer = accelerator.prepare(transformer)

        network, optimizer, train_dataloader, lr_scheduler = accelerator.prepare(network, optimizer, train_dataloader, lr_scheduler)
        training_model = network

        if args.gradient_checkpointing:
            transformer.train()
        else:
            transformer.eval()

        accelerator.unwrap_model(network).prepare_grad_etc(transformer)

        if args.full_fp16:
            # patch accelerator for fp16 training
            # def patch_accelerator_for_fp16_training(accelerator):
            org_unscale_grads = accelerator.scaler._unscale_grads_

            def _unscale_grads_replacer(optimizer, inv_scale, found_inf, allow_fp16):
                return org_unscale_grads(optimizer, inv_scale, found_inf, True)

            accelerator.scaler._unscale_grads_ = _unscale_grads_replacer

        # before resuming make hook for saving/loading to save/load the network weights only
        def save_model_hook(models, weights, output_dir):
            # pop weights of other models than network to save only network weights
            # only main process or deepspeed https://github.com/huggingface/diffusers/issues/2606
            if accelerator.is_main_process:  # or args.deepspeed:
                remove_indices = []
                for i, model in enumerate(models):
                    if not isinstance(model, type(accelerator.unwrap_model(network))):
                        remove_indices.append(i)
                for i in reversed(remove_indices):
                    if len(weights) > i:
                        weights.pop(i)
                # print(f"save model hook: {len(weights)} weights will be saved")

        def load_model_hook(models, input_dir):
            # remove models except network
            remove_indices = []
            for i, model in enumerate(models):
                if not isinstance(model, type(accelerator.unwrap_model(network))):
                    remove_indices.append(i)
            for i in reversed(remove_indices):
                models.pop(i)
            # print(f"load model hook: {len(models)} models will be loaded")

        accelerator.register_save_state_pre_hook(save_model_hook)
        accelerator.register_load_state_pre_hook(load_model_hook)

        # resume from local or huggingface. accelerator.step is set
        self.resume_from_local_or_hf_if_specified(accelerator, args)  # accelerator.load_state(args.resume)

        # epoch数を計算する
        num_update_steps_per_epoch = math.ceil(len(train_dataloader) / args.gradient_accumulation_steps)
        num_train_epochs = math.ceil(args.max_train_steps / num_update_steps_per_epoch)

        # 学習する
        # total_batch_size = args.train_batch_size * accelerator.num_processes * args.gradient_accumulation_steps

        accelerator.print("running training / 学習開始")
        accelerator.print(f"  num train items / 学習画像、動画数: {train_dataset_group.num_train_items}")
        accelerator.print(f"  num batches per epoch / 1epochのバッチ数: {len(train_dataloader)}")
        accelerator.print(f"  num epochs / epoch数: {num_train_epochs}")
        accelerator.print(
            f"  batch size per device / バッチサイズ: {', '.join([str(d.batch_size) for d in train_dataset_group.datasets])}"
        )
        # accelerator.print(f"  total train batch size (with parallel & distributed & accumulation) / 総バッチサイズ（並列学習、勾配合計含む）: {total_batch_size}")
        accelerator.print(f"  gradient accumulation steps / 勾配を合計するステップ数 = {args.gradient_accumulation_steps}")
        accelerator.print(f"  total optimization steps / 学習ステップ数: {args.max_train_steps}")

        # TODO refactor metadata creation and move to util
        metadata = {
            "ss_" "ss_session_id": session_id,  # random integer indicating which group of epochs the model came from
            "ss_training_started_at": training_started_at,  # unix timestamp
            "ss_output_name": args.output_name,
            "ss_learning_rate": args.learning_rate,
            "ss_num_train_items": train_dataset_group.num_train_items,
            "ss_num_batches_per_epoch": len(train_dataloader),
            "ss_num_epochs": num_train_epochs,
            "ss_gradient_checkpointing": args.gradient_checkpointing,
            "ss_gradient_accumulation_steps": args.gradient_accumulation_steps,
            "ss_max_train_steps": args.max_train_steps,
            "ss_lr_warmup_steps": args.lr_warmup_steps,
            "ss_lr_scheduler": args.lr_scheduler,
            SS_METADATA_KEY_BASE_MODEL_VERSION: self.architecture_full_name,
            # "ss_network_module": args.network_module,
            # "ss_network_dim": args.network_dim,  # None means default because another network than LoRA may have another default dim
            # "ss_network_alpha": args.network_alpha,  # some networks may not have alpha
            SS_METADATA_KEY_NETWORK_MODULE: args.network_module,
            SS_METADATA_KEY_NETWORK_DIM: args.network_dim,
            SS_METADATA_KEY_NETWORK_ALPHA: args.network_alpha,
            "ss_network_dropout": args.network_dropout,  # some networks may not have dropout
            "ss_mixed_precision": args.mixed_precision,
            "ss_seed": args.seed,
            "ss_training_comment": args.training_comment,  # will not be updated after training
            # "ss_sd_scripts_commit_hash": train_util.get_git_revision_hash(),
            "ss_optimizer": optimizer_name + (f"({optimizer_args})" if len(optimizer_args) > 0 else ""),
            "ss_max_grad_norm": args.max_grad_norm,
            "ss_fp8_base": bool(args.fp8_base),
            # "ss_fp8_llm": bool(args.fp8_llm), # remove this because this is only for HuanyuanVideo TODO set architecure dependent metadata
            "ss_full_fp16": bool(args.full_fp16),
            "ss_full_bf16": bool(args.full_bf16),
            "ss_weighting_scheme": args.weighting_scheme,
            "ss_logit_mean": args.logit_mean,
            "ss_logit_std": args.logit_std,
            "ss_mode_scale": args.mode_scale,
            "ss_guidance_scale": args.guidance_scale,
            "ss_timestep_sampling": args.timestep_sampling,
            "ss_sigmoid_scale": args.sigmoid_scale,
            "ss_discrete_flow_shift": args.discrete_flow_shift,
        }

        datasets_metadata = []
        # tag_frequency = {}  # merge tag frequency for metadata editor # TODO support tag frequency
        for dataset in train_dataset_group.datasets:
            dataset_metadata = dataset.get_metadata()
            datasets_metadata.append(dataset_metadata)

        metadata["ss_datasets"] = json.dumps(datasets_metadata)

        # add extra args
        if args.network_args:
            # metadata["ss_network_args"] = json.dumps(net_kwargs)
            metadata[SS_METADATA_KEY_NETWORK_ARGS] = json.dumps(net_kwargs)

        # model name and hash
        # calculate hash takes time, so we omit it for now
        if args.dit is not None:
            # logger.info(f"calculate hash for DiT model: {args.dit}")
            logger.info(f"set DiT model name for metadata: {args.dit}")
            sd_model_name = args.dit
            if os.path.exists(sd_model_name):
                # metadata["ss_sd_model_hash"] = model_utils.model_hash(sd_model_name)
                # metadata["ss_new_sd_model_hash"] = model_utils.calculate_sha256(sd_model_name)
                sd_model_name = os.path.basename(sd_model_name)
            metadata["ss_sd_model_name"] = sd_model_name

        if args.vae is not None:
            # logger.info(f"calculate hash for VAE model: {args.vae}")
            logger.info(f"set VAE model name for metadata: {args.vae}")
            vae_name = args.vae
            if os.path.exists(vae_name):
                # metadata["ss_vae_hash"] = model_utils.model_hash(vae_name)
                # metadata["ss_new_vae_hash"] = model_utils.calculate_sha256(vae_name)
                vae_name = os.path.basename(vae_name)
            metadata["ss_vae_name"] = vae_name

        metadata = {k: str(v) for k, v in metadata.items()}

        # make minimum metadata for filtering
        minimum_metadata = {}
        for key in SS_METADATA_MINIMUM_KEYS:
            if key in metadata:
                minimum_metadata[key] = metadata[key]

        if accelerator.is_main_process:
            init_kwargs = {}
            if args.wandb_run_name:
                init_kwargs["wandb"] = {"name": args.wandb_run_name}
            if args.log_tracker_config is not None:
                init_kwargs = toml.load(args.log_tracker_config)
            accelerator.init_trackers(
                "network_train" if args.log_tracker_name is None else args.log_tracker_name,
                config=train_utils.get_sanitized_config_or_none(args),
                init_kwargs=init_kwargs,
            )

        # TODO skip until initial step
        progress_bar = tqdm(range(args.max_train_steps), smoothing=0, disable=not accelerator.is_local_main_process, desc="steps")

        epoch_to_start = 0
        global_step = 0
        noise_scheduler = FlowMatchDiscreteScheduler(shift=args.discrete_flow_shift, reverse=True, solver="euler")

        loss_recorder = train_utils.LossRecorder()
        del train_dataset_group

        # function for saving/removing
        save_dtype = dit_dtype

        def save_model(ckpt_name: str, unwrapped_nw, steps, epoch_no, force_sync_upload=False):
            os.makedirs(args.output_dir, exist_ok=True)
            ckpt_file = os.path.join(args.output_dir, ckpt_name)

            accelerator.print(f"\nsaving checkpoint: {ckpt_file}")
            metadata["ss_training_finished_at"] = str(time.time())
            metadata["ss_steps"] = str(steps)
            metadata["ss_epoch"] = str(epoch_no)

            metadata_to_save = minimum_metadata if args.no_metadata else metadata

            title = args.metadata_title if args.metadata_title is not None else args.output_name
            if args.min_timestep is not None or args.max_timestep is not None:
                min_time_step = args.min_timestep if args.min_timestep is not None else 0
                max_time_step = args.max_timestep if args.max_timestep is not None else 1000
                md_timesteps = (min_time_step, max_time_step)
            else:
                md_timesteps = None

            sai_metadata = sai_model_spec.build_metadata(
                None,
                self.architecture,
                time.time(),
                title,
                None,
                args.metadata_author,
                args.metadata_description,
                args.metadata_license,
                args.metadata_tags,
                timesteps=md_timesteps,
            )

            metadata_to_save.update(sai_metadata)

            unwrapped_nw.save_weights(ckpt_file, save_dtype, metadata_to_save)
            if args.huggingface_repo_id is not None:
                huggingface_utils.upload(args, ckpt_file, "/" + ckpt_name, force_sync_upload=force_sync_upload)

        def remove_model(old_ckpt_name):
            old_ckpt_file = os.path.join(args.output_dir, old_ckpt_name)
            if os.path.exists(old_ckpt_file):
                accelerator.print(f"removing old checkpoint: {old_ckpt_file}")
                os.remove(old_ckpt_file)

        # For --sample_at_first
        if should_sample_images(args, global_step, epoch=0):
            optimizer_eval_fn()
            self.sample_images(accelerator, args, 0, global_step, vae, transformer, sample_parameters, dit_dtype)
            optimizer_train_fn()
        if len(accelerator.trackers) > 0:
            # log empty object to commit the sample images to wandb
            accelerator.log({}, step=0)

        # training loop

        # log device and dtype for each model
        logger.info(f"DiT dtype: {transformer.dtype}, device: {transformer.device}")

        clean_memory_on_device(accelerator.device)

        for epoch in range(epoch_to_start, num_train_epochs):
            accelerator.print(f"\nepoch {epoch+1}/{num_train_epochs}")
            current_epoch.value = epoch + 1

            metadata["ss_epoch"] = str(epoch + 1)

            accelerator.unwrap_model(network).on_epoch_start(transformer)

            for step, batch in enumerate(train_dataloader):
                latents = batch["latents"]
                bsz = latents.shape[0]
                current_step.value = global_step

                with accelerator.accumulate(training_model):
                    accelerator.unwrap_model(network).on_step_start()

                    latents = self.scale_shift_latents(latents)

                    # Sample noise that we'll add to the latents
                    noise = torch.randn_like(latents)

                    # calculate model input and timesteps
                    noisy_model_input, timesteps = self.get_noisy_model_input_and_timesteps(
                        args, noise, latents, batch["timesteps"], noise_scheduler, accelerator.device, dit_dtype
                    )

                    weighting = compute_loss_weighting_for_sd3(
                        args.weighting_scheme, noise_scheduler, timesteps, accelerator.device, dit_dtype
                    )

                    model_pred, target = self.call_dit(
                        args, accelerator, transformer, latents, batch, noise, noisy_model_input, timesteps, network_dtype
                    )
                    loss = torch.nn.functional.mse_loss(model_pred.to(network_dtype), target, reduction="none")

                    if weighting is not None:
                        loss = loss * weighting
                    # loss = loss.mean([1, 2, 3])
                    # # min snr gamma, scale v pred loss like noise pred, v pred like loss, debiased estimation etc.
                    # loss = self.post_process_loss(loss, args, timesteps, noise_scheduler)

                    loss = loss.mean()  # mean loss over all elements in batch

                    accelerator.backward(loss)
                    if accelerator.sync_gradients:
                        # self.all_reduce_network(accelerator, network)  # sync DDP grad manually
                        state = accelerate.PartialState()
                        if state.distributed_type != accelerate.DistributedType.NO:
                            for param in network.parameters():
                                if param.grad is not None:
                                    param.grad = accelerator.reduce(param.grad, reduction="mean")

                        if args.max_grad_norm != 0.0:
                            params_to_clip = accelerator.unwrap_model(network).get_trainable_params()
                            accelerator.clip_grad_norm_(params_to_clip, args.max_grad_norm)

                    optimizer.step()
                    lr_scheduler.step()
                    optimizer.zero_grad(set_to_none=True)

                if args.scale_weight_norms:
                    keys_scaled, mean_norm, maximum_norm = accelerator.unwrap_model(network).apply_max_norm_regularization(
                        args.scale_weight_norms, accelerator.device
                    )
                    max_mean_logs = {"Keys Scaled": keys_scaled, "Average key norm": mean_norm}
                else:
                    keys_scaled, mean_norm, maximum_norm = None, None, None

                # Checks if the accelerator has performed an optimization step behind the scenes
                if accelerator.sync_gradients:
                    progress_bar.update(1)
                    global_step += 1

                    # to avoid calling optimizer_eval_fn() too frequently, we call it only when we need to sample images or save the model
                    should_sampling = should_sample_images(args, global_step, epoch=None)
                    should_saving = args.save_every_n_steps is not None and global_step % args.save_every_n_steps == 0

                    if should_sampling or should_saving:
                        optimizer_eval_fn()
                        if should_sampling:
                            self.sample_images(accelerator, args, None, global_step, vae, transformer, sample_parameters, dit_dtype)

                        if should_saving:
                            accelerator.wait_for_everyone()
                            if accelerator.is_main_process:
                                ckpt_name = train_utils.get_step_ckpt_name(args.output_name, global_step)
                                save_model(ckpt_name, accelerator.unwrap_model(network), global_step, epoch)

                                if args.save_state:
                                    train_utils.save_and_remove_state_stepwise(args, accelerator, global_step)

                                remove_step_no = train_utils.get_remove_step_no(args, global_step)
                                if remove_step_no is not None:
                                    remove_ckpt_name = train_utils.get_step_ckpt_name(args.output_name, remove_step_no)
                                    remove_model(remove_ckpt_name)
                        optimizer_train_fn()

                current_loss = loss.detach().item()
                loss_recorder.add(epoch=epoch, step=step, loss=current_loss)
                avr_loss: float = loss_recorder.moving_average
                logs = {"avr_loss": avr_loss}  # , "lr": lr_scheduler.get_last_lr()[0]}
                progress_bar.set_postfix(**logs)

                if args.scale_weight_norms:
                    progress_bar.set_postfix(**{**max_mean_logs, **logs})

                if len(accelerator.trackers) > 0:
                    logs = self.generate_step_logs(
                        args, current_loss, avr_loss, lr_scheduler, lr_descriptions, optimizer, keys_scaled, mean_norm, maximum_norm
                    )
                    accelerator.log(logs, step=global_step)

                if global_step >= args.max_train_steps:
                    break

            if len(accelerator.trackers) > 0:
                logs = {"loss/epoch": loss_recorder.moving_average}
                accelerator.log(logs, step=epoch + 1)

            accelerator.wait_for_everyone()

            # save model at the end of epoch if needed
            optimizer_eval_fn()
            if args.save_every_n_epochs is not None:
                saving = (epoch + 1) % args.save_every_n_epochs == 0 and (epoch + 1) < num_train_epochs
                if is_main_process and saving:
                    ckpt_name = train_utils.get_epoch_ckpt_name(args.output_name, epoch + 1)
                    save_model(ckpt_name, accelerator.unwrap_model(network), global_step, epoch + 1)

                    remove_epoch_no = train_utils.get_remove_epoch_no(args, epoch + 1)
                    if remove_epoch_no is not None:
                        remove_ckpt_name = train_utils.get_epoch_ckpt_name(args.output_name, remove_epoch_no)
                        remove_model(remove_ckpt_name)

                    if args.save_state:
                        train_utils.save_and_remove_state_on_epoch_end(args, accelerator, epoch + 1)

            self.sample_images(accelerator, args, epoch + 1, global_step, vae, transformer, sample_parameters, dit_dtype)
            optimizer_train_fn()

            # end of epoch

        # metadata["ss_epoch"] = str(num_train_epochs)
        metadata["ss_training_finished_at"] = str(time.time())

        if is_main_process:
            network = accelerator.unwrap_model(network)

        accelerator.end_training()
        optimizer_eval_fn()

        if is_main_process and (args.save_state or args.save_state_on_train_end):
            train_utils.save_state_on_train_end(args, accelerator)

        if is_main_process:
            ckpt_name = train_utils.get_last_ckpt_name(args.output_name)
            save_model(ckpt_name, network, global_step, num_train_epochs, force_sync_upload=True)

            logger.info("model saved.")


def setup_parser_common() -> argparse.ArgumentParser:
    def int_or_float(value):
        if value.endswith("%"):
            try:
                return float(value[:-1]) / 100.0
            except ValueError:
                raise argparse.ArgumentTypeError(f"Value '{value}' is not a valid percentage")
        try:
            float_value = float(value)
            if float_value >= 1 and float_value.is_integer():
                return int(value)
            return float(value)
        except ValueError:
            raise argparse.ArgumentTypeError(f"'{value}' is not an int or float")

    parser = argparse.ArgumentParser()

    # general settings
    parser.add_argument(
        "--config_file",
        type=str,
        default=None,
        help="using .toml instead of args to pass hyperparameter / ハイパーパラメータを引数ではなく.tomlファイルで渡す",
    )
    parser.add_argument(
        "--dataset_config",
        type=pathlib.Path,
        default=None,
        help="config file for dataset / データセットの設定ファイル",
    )

    # training settings
    parser.add_argument(
        "--sdpa",
        action="store_true",
        help="use sdpa for CrossAttention (requires PyTorch 2.0) / CrossAttentionにsdpaを使う（PyTorch 2.0が必要）",
    )
    parser.add_argument(
        "--flash_attn",
        action="store_true",
        help="use FlashAttention for CrossAttention, requires FlashAttention / CrossAttentionにFlashAttentionを使う、FlashAttentionが必要",
    )
    parser.add_argument(
        "--sage_attn",
        action="store_true",
        help="use SageAttention. requires SageAttention / SageAttentionを使う。SageAttentionが必要",
    )
    parser.add_argument(
        "--xformers",
        action="store_true",
        help="use xformers for CrossAttention, requires xformers / CrossAttentionにxformersを使う、xformersが必要",
    )
    parser.add_argument(
        "--flash3",
        action="store_true",
        help="use FlashAttention 3 for CrossAttention, requires FlashAttention 3, HunyuanVideo does not support this yet"
        " / CrossAttentionにFlashAttention 3を使う、FlashAttention 3が必要。HunyuanVideoは未対応。",
    )
    parser.add_argument(
        "--split_attn",
        action="store_true",
        help="use split attention for attention calculation (split batch size=1, affects memory usage and speed)"
        " / attentionを分割して計算する（バッチサイズ=1に分割、メモリ使用量と速度に影響）",
    )

    parser.add_argument("--max_train_steps", type=int, default=1600, help="training steps / 学習ステップ数")
    parser.add_argument(
        "--max_train_epochs",
        type=int,
        default=None,
        help="training epochs (overrides max_train_steps) / 学習エポック数（max_train_stepsを上書きします）",
    )
    parser.add_argument(
        "--max_data_loader_n_workers",
        type=int,
        default=8,
        help="max num workers for DataLoader (lower is less main RAM usage, faster epoch start and slower data loading) / DataLoaderの最大プロセス数（小さい値ではメインメモリの使用量が減りエポック間の待ち時間が減りますが、データ読み込みは遅くなります）",
    )
    parser.add_argument(
        "--persistent_data_loader_workers",
        action="store_true",
        help="persistent DataLoader workers (useful for reduce time gap between epoch, but may use more memory) / DataLoader のワーカーを持続させる (エポック間の時間差を少なくするのに有効だが、より多くのメモリを消費する可能性がある)",
    )
    parser.add_argument("--seed", type=int, default=None, help="random seed for training / 学習時の乱数のseed")
    parser.add_argument(
        "--gradient_checkpointing", action="store_true", help="enable gradient checkpointing / gradient checkpointingを有効にする"
    )
    parser.add_argument(
        "--gradient_accumulation_steps",
        type=int,
        default=1,
        help="Number of updates steps to accumulate before performing a backward/update pass / 学習時に逆伝播をする前に勾配を合計するステップ数",
    )
    parser.add_argument(
        "--mixed_precision",
        type=str,
        default="no",
        choices=["no", "fp16", "bf16"],
        help="use mixed precision / 混合精度を使う場合、その精度",
    )

    parser.add_argument(
        "--logging_dir",
        type=str,
        default=None,
        help="enable logging and output TensorBoard log to this directory / ログ出力を有効にしてこのディレクトリにTensorBoard用のログを出力する",
    )
    parser.add_argument(
        "--log_with",
        type=str,
        default=None,
        choices=["tensorboard", "wandb", "all"],
        help="what logging tool(s) to use (if 'all', TensorBoard and WandB are both used) / ログ出力に使用するツール (allを指定するとTensorBoardとWandBの両方が使用される)",
    )
    parser.add_argument(
        "--log_prefix", type=str, default=None, help="add prefix for each log directory / ログディレクトリ名の先頭に追加する文字列"
    )
    parser.add_argument(
        "--log_tracker_name",
        type=str,
        default=None,
        help="name of tracker to use for logging, default is script-specific default name / ログ出力に使用するtrackerの名前、省略時はスクリプトごとのデフォルト名",
    )
    parser.add_argument(
        "--wandb_run_name",
        type=str,
        default=None,
        help="The name of the specific wandb session / wandb ログに表示される特定の実行の名前",
    )
    parser.add_argument(
        "--log_tracker_config",
        type=str,
        default=None,
        help="path to tracker config file to use for logging / ログ出力に使用するtrackerの設定ファイルのパス",
    )
    parser.add_argument(
        "--wandb_api_key",
        type=str,
        default=None,
        help="specify WandB API key to log in before starting training (optional). / WandB APIキーを指定して学習開始前にログインする（オプション）",
    )
    parser.add_argument("--log_config", action="store_true", help="log training configuration / 学習設定をログに出力する")

    parser.add_argument(
        "--ddp_timeout",
        type=int,
        default=None,
        help="DDP timeout (min, None for default of accelerate) / DDPのタイムアウト（分、Noneでaccelerateのデフォルト）",
    )
    parser.add_argument(
        "--ddp_gradient_as_bucket_view",
        action="store_true",
        help="enable gradient_as_bucket_view for DDP / DDPでgradient_as_bucket_viewを有効にする",
    )
    parser.add_argument(
        "--ddp_static_graph",
        action="store_true",
        help="enable static_graph for DDP / DDPでstatic_graphを有効にする",
    )

    parser.add_argument(
        "--sample_every_n_steps",
        type=int,
        default=None,
        help="generate sample images every N steps / 学習中のモデルで指定ステップごとにサンプル出力する",
    )
    parser.add_argument(
        "--sample_at_first", action="store_true", help="generate sample images before training / 学習前にサンプル出力する"
    )
    parser.add_argument(
        "--sample_every_n_epochs",
        type=int,
        default=None,
        help="generate sample images every N epochs (overwrites n_steps) / 学習中のモデルで指定エポックごとにサンプル出力する（ステップ数指定を上書きします）",
    )
    parser.add_argument(
        "--sample_prompts",
        type=str,
        default=None,
        help="file for prompts to generate sample images / 学習中モデルのサンプル出力用プロンプトのファイル",
    )

    # optimizer and lr scheduler settings
    parser.add_argument(
        "--optimizer_type",
        type=str,
        default="",
        help="Optimizer to use / オプティマイザの種類: AdamW (default), AdamW8bit, AdaFactor. "
        "Also, you can use any optimizer by specifying the full path to the class, like 'torch.optim.AdamW', 'bitsandbytes.optim.AdEMAMix8bit' or 'bitsandbytes.optim.PagedAdEMAMix8bit' etc. / ",
    )
    parser.add_argument(
        "--optimizer_args",
        type=str,
        default=None,
        nargs="*",
        help='additional arguments for optimizer (like "weight_decay=0.01 betas=0.9,0.999 ...") / オプティマイザの追加引数（例： "weight_decay=0.01 betas=0.9,0.999 ..."）',
    )
    parser.add_argument("--learning_rate", type=float, default=2.0e-6, help="learning rate / 学習率")
    parser.add_argument(
        "--max_grad_norm",
        default=1.0,
        type=float,
        help="Max gradient norm, 0 for no clipping / 勾配正規化の最大norm、0でclippingを行わない",
    )

    parser.add_argument(
        "--lr_scheduler",
        type=str,
        default="constant",
        help="scheduler to use for learning rate / 学習率のスケジューラ: linear, cosine, cosine_with_restarts, polynomial, constant (default), constant_with_warmup, adafactor",
    )
    parser.add_argument(
        "--lr_warmup_steps",
        type=int_or_float,
        default=0,
        help="Int number of steps for the warmup in the lr scheduler (default is 0) or float with ratio of train steps"
        " / 学習率のスケジューラをウォームアップするステップ数（デフォルト0）、または学習ステップの比率（1未満のfloat値の場合）",
    )
    parser.add_argument(
        "--lr_decay_steps",
        type=int_or_float,
        default=0,
        help="Int number of steps for the decay in the lr scheduler (default is 0) or float (<1) with ratio of train steps"
        " / 学習率のスケジューラを減衰させるステップ数（デフォルト0）、または学習ステップの比率（1未満のfloat値の場合）",
    )
    parser.add_argument(
        "--lr_scheduler_num_cycles",
        type=int,
        default=1,
        help="Number of restarts for cosine scheduler with restarts / cosine with restartsスケジューラでのリスタート回数",
    )
    parser.add_argument(
        "--lr_scheduler_power",
        type=float,
        default=1,
        help="Polynomial power for polynomial scheduler / polynomialスケジューラでのpolynomial power",
    )
    parser.add_argument(
        "--lr_scheduler_timescale",
        type=int,
        default=None,
        help="Inverse sqrt timescale for inverse sqrt scheduler,defaults to `num_warmup_steps`"
        + " / 逆平方根スケジューラのタイムスケール、デフォルトは`num_warmup_steps`",
    )
    parser.add_argument(
        "--lr_scheduler_min_lr_ratio",
        type=float,
        default=None,
        help="The minimum learning rate as a ratio of the initial learning rate for cosine with min lr scheduler and warmup decay scheduler"
        + " / 初期学習率の比率としての最小学習率を指定する、cosine with min lr と warmup decay スケジューラ で有効",
    )
    parser.add_argument("--lr_scheduler_type", type=str, default="", help="custom scheduler module / 使用するスケジューラ")
    parser.add_argument(
        "--lr_scheduler_args",
        type=str,
        default=None,
        nargs="*",
        help='additional arguments for scheduler (like "T_max=100") / スケジューラの追加引数（例： "T_max100"）',
    )

    parser.add_argument("--fp8_base", action="store_true", help="use fp8 for base model / base modelにfp8を使う")
    # parser.add_argument("--full_fp16", action="store_true", help="fp16 training including gradients / 勾配も含めてfp16で学習する")
    # parser.add_argument("--full_bf16", action="store_true", help="bf16 training including gradients / 勾配も含めてbf16で学習する")

    parser.add_argument(
        "--dynamo_backend",
        type=str,
        default="NO",
        choices=[e.value for e in DynamoBackend],
        help="dynamo backend type (default is None) / dynamoのbackendの種類（デフォルトは None）",
    )

    parser.add_argument(
        "--dynamo_mode",
        type=str,
        default=None,
        choices=["default", "reduce-overhead", "max-autotune"],
        help="dynamo mode (default is default) / dynamoのモード（デフォルトは default）",
    )

    parser.add_argument(
        "--dynamo_fullgraph",
        action="store_true",
        help="use fullgraph mode for dynamo / dynamoのfullgraphモードを使う",
    )

    parser.add_argument(
        "--dynamo_dynamic",
        action="store_true",
        help="use dynamic mode for dynamo / dynamoのdynamicモードを使う",
    )

    parser.add_argument(
        "--blocks_to_swap",
        type=int,
        default=None,
        help="number of blocks to swap in the model, max XXX / モデル内のブロックの数、最大XXX",
    )
    parser.add_argument(
        "--img_in_txt_in_offloading",
        action="store_true",
        help="offload img_in and txt_in to cpu / img_inとtxt_inをCPUにオフロードする",
    )

    # parser.add_argument("--flow_shift", type=float, default=7.0, help="Shift factor for flow matching schedulers")
    parser.add_argument(
        "--guidance_scale", type=float, default=1.0, help="Embeded classifier free guidance scale (HunyuanVideo only)."
    )
    parser.add_argument(
        "--timestep_sampling",
        choices=["sigma", "uniform", "sigmoid", "shift", "flux_shift", "qwen_shift", "logsnr", "qinglong_flux", "qinglong_qwen"],
        default="sigma",
        help="Method to sample timesteps: sigma-based, uniform random, sigmoid of random normal, shift of sigmoid and flux shift."
        " / タイムステップをサンプリングする方法：sigma、random uniform、random normalのsigmoid、sigmoidのシフト、flux shift。",
    )
    parser.add_argument(
        "--discrete_flow_shift",
        type=float,
        default=1.0,
        help="Discrete flow shift for the Euler Discrete Scheduler, default is 1.0. / Euler Discrete Schedulerの離散フローシフト、デフォルトは1.0。",
    )
    parser.add_argument(
        "--sigmoid_scale",
        type=float,
        default=1.0,
        help='Scale factor for sigmoid timestep sampling (only used when timestep-sampling is "sigmoid" or "shift"). / sigmoidタイムステップサンプリングの倍率（timestep-samplingが"sigmoid"または"shift"の場合のみ有効）。',
    )
    parser.add_argument(
        "--weighting_scheme",
        type=str,
        default="none",
        choices=["logit_normal", "mode", "cosmap", "sigma_sqrt", "none"],
        help="weighting scheme for timestep distribution. Default is none"
        " / タイムステップ分布の重み付けスキーム、デフォルトはnone",
    )
    parser.add_argument(
        "--logit_mean",
        type=float,
        default=0.0,
        help="mean to use when using the `'logit_normal'` weighting scheme / `'logit_normal'`重み付けスキームを使用する場合の平均",
    )
    parser.add_argument(
        "--logit_std",
        type=float,
        default=1.0,
        help="std to use when using the `'logit_normal'` weighting scheme / `'logit_normal'`重み付けスキームを使用する場合のstd",
    )
    parser.add_argument(
        "--mode_scale",
        type=float,
        default=1.29,
        help="Scale of mode weighting scheme. Only effective when using the `'mode'` as the `weighting_scheme` / モード重み付けスキームのスケール",
    )
    parser.add_argument(
        "--min_timestep",
        type=int,
        default=None,
        help="set minimum time step for training (0~999, default is 0) / 学習時のtime stepの最小値を設定する（0~999で指定、省略時はデフォルト値(0)） ",
    )
    parser.add_argument(
        "--max_timestep",
        type=int,
        default=None,
        help="set maximum time step for training (1~1000, default is 1000) / 学習時のtime stepの最大値を設定する（1~1000で指定、省略時はデフォルト値(1000)）",
    )
    parser.add_argument(
        "--preserve_distribution_shape",
        action="store_true",
        help="If specified, constrains timestep sampling to [min_timestep, max_timestep] "
        "using rejection sampling, preserving the original distribution shape. "
        "By default, the [0, 1] range is scaled, which distorts the distribution. Only effective when `timestep_sampling` is not 'sigma'."
        " / 指定すると、タイムステップのサンプリングを[最小タイムステップ、最大タイムステップ]に制約し、元の分布形状を保持します。"
        "デフォルトでは、[0, 1]の範囲がスケーリングされ、分布が歪むことがあります。timestep_samplingがsigma以外で有効です。",
    )
    parser.add_argument(
        "--num_timestep_buckets",
        type=int,
        default=None,
        help=(
            "Number of buckets for timestep sampling. Default is None, which disables bucketing. "
            "Set to 2 or more to enable stratified sampling. This forces timesteps to be sampled "
            "uniformly from the [0, 1] range, which can improve training stability, especially for small datasets."
            " / timestepサンプリングのバケット数。デフォルトはNoneで、バケット化を無効にします。"
            "2以上に設定すると、層化抽出が有効になり、タイムステップが[0, 1]の範囲から均等にサンプリングされるようになります。"
            "これは、特に小規模なデータセットでの学習の安定性向上が期待できます。"
        ),
    )

    parser.add_argument(
        "--show_timesteps",
        type=str,
        default=None,
        choices=["image", "console"],
        help="show timesteps in image or console, and return to console / タイムステップを画像またはコンソールに表示し、コンソールに戻る",
    )

    # network settings
    parser.add_argument(
        "--no_metadata", action="store_true", help="do not save metadata in output model / メタデータを出力先モデルに保存しない"
    )
    parser.add_argument(
        "--network_weights", type=str, default=None, help="pretrained weights for network / 学習するネットワークの初期重み"
    )
    parser.add_argument(
        "--network_module", type=str, default=None, help="network module to train / 学習対象のネットワークのモジュール"
    )
    parser.add_argument(
        "--network_dim",
        type=int,
        default=None,
        help="network dimensions (depends on each network) / モジュールの次元数（ネットワークにより定義は異なります）",
    )
    parser.add_argument(
        "--network_alpha",
        type=float,
        default=1,
        help="alpha for LoRA weight scaling, default 1 (same as network_dim for same behavior as old version) / LoRaの重み調整のalpha値、デフォルト1（旧バージョンと同じ動作をするにはnetwork_dimと同じ値を指定）",
    )
    parser.add_argument(
        "--network_dropout",
        type=float,
        default=None,
        help="Drops neurons out of training every step (0 or None is default behavior (no dropout), 1 would drop all neurons) / 訓練時に毎ステップでニューロンをdropする（0またはNoneはdropoutなし、1は全ニューロンをdropout）",
    )
    parser.add_argument(
        "--network_args",
        type=str,
        default=None,
        nargs="*",
        help="additional arguments for network (key=value) / ネットワークへの追加の引数",
    )
    parser.add_argument(
        "--training_comment",
        type=str,
        default=None,
        help="arbitrary comment string stored in metadata / メタデータに記録する任意のコメント文字列",
    )
    parser.add_argument(
        "--dim_from_weights",
        action="store_true",
        help="automatically determine dim (rank) from network_weights / dim (rank)をnetwork_weightsで指定した重みから自動で決定する",
    )
    parser.add_argument(
        "--scale_weight_norms",
        type=float,
        default=None,
        help="Scale the weight of each key pair to help prevent overtraing via exploding gradients. (1 is a good starting point) / 重みの値をスケーリングして勾配爆発を防ぐ（1が初期値としては適当）",
    )
    parser.add_argument(
        "--base_weights",
        type=str,
        default=None,
        nargs="*",
        help="network weights to merge into the model before training / 学習前にあらかじめモデルにマージするnetworkの重みファイル",
    )
    parser.add_argument(
        "--base_weights_multiplier",
        type=float,
        default=None,
        nargs="*",
        help="multiplier for network weights to merge into the model before training / 学習前にあらかじめモデルにマージするnetworkの重みの倍率",
    )

    # save and load settings
    parser.add_argument(
        "--output_dir", type=str, default=None, help="directory to output trained model / 学習後のモデル出力先ディレクトリ"
    )
    parser.add_argument(
        "--output_name",
        type=str,
        default=None,
        help="base name of trained model file / 学習後のモデルの拡張子を除くファイル名",
    )
    parser.add_argument("--resume", type=str, default=None, help="saved state to resume training / 学習再開するモデルのstate")

    parser.add_argument(
        "--save_every_n_epochs",
        type=int,
        default=None,
        help="save checkpoint every N epochs / 学習中のモデルを指定エポックごとに保存する",
    )
    parser.add_argument(
        "--save_every_n_steps",
        type=int,
        default=None,
        help="save checkpoint every N steps / 学習中のモデルを指定ステップごとに保存する",
    )
    parser.add_argument(
        "--save_last_n_epochs",
        type=int,
        default=None,
        help="save last N checkpoints when saving every N epochs (remove older checkpoints) / 指定エポックごとにモデルを保存するとき最大Nエポック保存する（古いチェックポイントは削除する）",
    )
    parser.add_argument(
        "--save_last_n_epochs_state",
        type=int,
        default=None,
        help="save last N checkpoints of state (overrides the value of --save_last_n_epochs)/ 最大Nエポックstateを保存する（--save_last_n_epochsの指定を上書きする）",
    )
    parser.add_argument(
        "--save_last_n_steps",
        type=int,
        default=None,
        help="save checkpoints until N steps elapsed (remove older checkpoints if N steps elapsed) / 指定ステップごとにモデルを保存するとき、このステップ数経過するまで保存する（このステップ数経過したら削除する）",
    )
    parser.add_argument(
        "--save_last_n_steps_state",
        type=int,
        default=None,
        help="save states until N steps elapsed (remove older states if N steps elapsed, overrides --save_last_n_steps) / 指定ステップごとにstateを保存するとき、このステップ数経過するまで保存する（このステップ数経過したら削除する。--save_last_n_stepsを上書きする）",
    )
    parser.add_argument(
        "--save_state",
        action="store_true",
        help="save training state additionally (including optimizer states etc.) when saving model / optimizerなど学習状態も含めたstateをモデル保存時に追加で保存する",
    )
    parser.add_argument(
        "--save_state_on_train_end",
        action="store_true",
        help="save training state (including optimizer states etc.) on train end even if --save_state is not specified"
        " / --save_stateが未指定時にもoptimizerなど学習状態も含めたstateを学習終了時に保存する",
    )

    # SAI Model spec
    parser.add_argument(
        "--metadata_title",
        type=str,
        default=None,
        help="title for model metadata (default is output_name) / メタデータに書き込まれるモデルタイトル、省略時はoutput_name",
    )
    parser.add_argument(
        "--metadata_author",
        type=str,
        default=None,
        help="author name for model metadata / メタデータに書き込まれるモデル作者名",
    )
    parser.add_argument(
        "--metadata_description",
        type=str,
        default=None,
        help="description for model metadata / メタデータに書き込まれるモデル説明",
    )
    parser.add_argument(
        "--metadata_license",
        type=str,
        default=None,
        help="license for model metadata / メタデータに書き込まれるモデルライセンス",
    )
    parser.add_argument(
        "--metadata_tags",
        type=str,
        default=None,
        help="tags for model metadata, separated by comma / メタデータに書き込まれるモデルタグ、カンマ区切り",
    )

    # huggingface settings
    parser.add_argument(
        "--huggingface_repo_id",
        type=str,
        default=None,
        help="huggingface repo name to upload / huggingfaceにアップロードするリポジトリ名",
    )
    parser.add_argument(
        "--huggingface_repo_type",
        type=str,
        default=None,
        help="huggingface repo type to upload / huggingfaceにアップロードするリポジトリの種類",
    )
    parser.add_argument(
        "--huggingface_path_in_repo",
        type=str,
        default=None,
        help="huggingface model path to upload files / huggingfaceにアップロードするファイルのパス",
    )
    parser.add_argument("--huggingface_token", type=str, default=None, help="huggingface token / huggingfaceのトークン")
    parser.add_argument(
        "--huggingface_repo_visibility",
        type=str,
        default=None,
        help="huggingface repository visibility ('public' for public, 'private' or None for private) / huggingfaceにアップロードするリポジトリの公開設定（'public'で公開、'private'またはNoneで非公開）",
    )
    parser.add_argument(
        "--save_state_to_huggingface", action="store_true", help="save state to huggingface / huggingfaceにstateを保存する"
    )
    parser.add_argument(
        "--resume_from_huggingface",
        action="store_true",
        help="resume from huggingface (ex: --resume {repo_id}/{path_in_repo}:{revision}:{repo_type}) / huggingfaceから学習を再開する(例: --resume {repo_id}/{path_in_repo}:{revision}:{repo_type})",
    )
    parser.add_argument(
        "--async_upload",
        action="store_true",
        help="upload to huggingface asynchronously / huggingfaceに非同期でアップロードする",
    )

    parser.add_argument("--dit", type=str, help="DiT checkpoint path / DiTのチェックポイントのパス")
    parser.add_argument("--vae", type=str, help="VAE checkpoint path / VAEのチェックポイントのパス")
    parser.add_argument("--vae_dtype", type=str, default=None, help="data type for VAE, default is float16")

    return parser


def read_config_from_file(args: argparse.Namespace, parser: argparse.ArgumentParser):
    if not args.config_file:
        return args

    config_path = args.config_file + ".toml" if not args.config_file.endswith(".toml") else args.config_file

    if not os.path.exists(config_path):
        logger.info(f"{config_path} not found.")
        exit(1)

    logger.info(f"Loading settings from {config_path}...")
    with open(config_path, "r", encoding="utf-8") as f:
        config_dict = toml.load(f)

    # combine all sections into one
    ignore_nesting_dict = {}
    for section_name, section_dict in config_dict.items():
        # if value is not dict, save key and value as is
        if not isinstance(section_dict, dict):
            ignore_nesting_dict[section_name] = section_dict
            continue

        # if value is dict, save all key and value into one dict
        for key, value in section_dict.items():
            ignore_nesting_dict[key] = value

    config_args = argparse.Namespace(**ignore_nesting_dict)
    args = parser.parse_args(namespace=config_args)
    args.config_file = os.path.splitext(args.config_file)[0]
    logger.info(args.config_file)

    return args


def hv_setup_parser(parser: argparse.ArgumentParser) -> argparse.ArgumentParser:
    """HunyuanVideo specific parser setup"""
    # model settings
    parser.add_argument("--dit_dtype", type=str, default=None, help="data type for DiT, default is bfloat16")
    parser.add_argument("--dit_in_channels", type=int, default=16, help="input channels for DiT, default is 16, skyreels I2V is 32")
    parser.add_argument("--fp8_llm", action="store_true", help="use fp8 for LLM / LLMにfp8を使う")
    parser.add_argument("--text_encoder1", type=str, help="Text Encoder 1 directory / テキストエンコーダ1のディレクトリ")
    parser.add_argument("--text_encoder2", type=str, help="Text Encoder 2 directory / テキストエンコーダ2のディレクトリ")
    parser.add_argument("--text_encoder_dtype", type=str, default=None, help="data type for Text Encoder, default is float16")
    parser.add_argument(
        "--vae_tiling",
        action="store_true",
        help="enable spatial tiling for VAE, default is False. If vae_spatial_tile_sample_min_size is set, this is automatically enabled."
        " / VAEの空間タイリングを有効にする、デフォルトはFalse。vae_spatial_tile_sample_min_sizeが設定されている場合、自動的に有効になります。",
    )
    parser.add_argument("--vae_chunk_size", type=int, default=None, help="chunk size for CausalConv3d in VAE")
    parser.add_argument(
        "--vae_spatial_tile_sample_min_size", type=int, default=None, help="spatial tile sample min size for VAE, default 256"
    )
    return parser


def main():
    parser = setup_parser_common()
    parser = hv_setup_parser(parser)

    args = parser.parse_args()
    args = read_config_from_file(args, parser)

    args.fp8_scaled = False  # HunyuanVideo does not support this yet

    trainer = NetworkTrainer()
    trainer.train(args)


if __name__ == "__main__":
    main()<|MERGE_RESOLUTION|>--- conflicted
+++ resolved
@@ -873,37 +873,21 @@
                     # Initialize output tensor
                     t = torch.zeros((batch_size,), device=device)
 
-<<<<<<< HEAD
-                    # Generate flux_shift samples for selected indices (80%)
-                    if flux_mask.any():
-                        # flux_count = flux_mask.sum().item()
-=======
                     # Generate mid_shift samples for selected indices (80%)
                     if mid_mask.any():
                         mid_count = mid_mask.sum().item()
->>>>>>> 8b16f51e
                         h, w = latents.shape[-2:]
                         if args.timestep_sampling == "qinglong_flux":
                             mu = train_utils.get_lin_function(y1=0.5, y2=1.15)((h // 2) * (w // 2))
                         elif args.timestep_sampling == "qinglong_qwen":
                             mu = train_utils.get_lin_function(x1=256, y1=0.5, x2=8192, y2=0.9)((h // 2) * (w // 2))
                         shift = math.exp(mu)
-                        logits_norm_mid = torch.randn(mid_count, device=device)
-                        logits_norm_mid = logits_norm_mid * args.sigmoid_scale
+                        # logits_norm_mid = torch.randn(mid_count, device=device)
+                        logits_norm_mid = uniform_to_normal_ppF(org_timesteps[mid_mask])
                         t_mid = logits_norm_mid.sigmoid()
                         t_mid = (t_mid * shift) / (1 + (shift - 1) * t_mid)
 
-<<<<<<< HEAD
-                        # logits_norm_flux = torch.randn(flux_count, device=device)
-                        logits_norm_flux = uniform_to_normal_ppF(org_timesteps[flux_mask])
-                        logits_norm_flux = logits_norm_flux * args.sigmoid_scale
-                        t_flux = logits_norm_flux.sigmoid()
-                        t_flux = (t_flux * shift) / (1 + (shift - 1) * t_flux)
-
-                        t[flux_mask] = t_flux
-=======
                         t[mid_mask] = t_mid
->>>>>>> 8b16f51e
 
                     # Generate logsnr samples for selected indices (7.5%)
                     if logsnr_mask.any():
